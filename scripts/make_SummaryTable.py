--- conflicted
+++ resolved
@@ -89,12 +89,6 @@
 			stats_file = open(stats_file_path, 'rb')
 			print("Found: " + stats_file_path)
 		else:
-<<<<<<< HEAD
-			raise Exception(stats_file_path + " : file does not exist!")
-		stats_dict = dict()
-		stats_dict_keys = []
-		for line in stats_file:
-=======
 			raise Exception(stat_file_path + " : file does not exist!")
 
 
@@ -105,7 +99,7 @@
 		# plus read info from file
 
 		for line in stat_file:
->>>>>>> f3bc58c4
+
 			line_content = line.split('\t')
 			key = line_content[0]
 			value = line_content[1]
