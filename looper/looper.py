--- conflicted
+++ resolved
@@ -45,27 +45,21 @@
         arguments defined here, them undefined arguments
     """
 
-<<<<<<< HEAD
+    # Main looper program help text messages
     banner = "%(prog)s - Loop through samples and submit pipelines."
     additional_description = "For subcommand-specific options, type: " \
             "'%(prog)s <subcommand> -h'"
     additional_description += "\nhttps://github.com/epigen/looper"
-=======
-    description = "%(prog)s - Loop through samples and submit pipelines."
-    epilog = "For subcommand-specific options, type: '%(prog)s <subcommand> -h'"
-    
-    epilog += "\nhttps://github.com/epigen/looper"
->>>>>>> 17fb8415
-
+
+    # Accommodate detailed help.
     preparser = argparse.ArgumentParser(add_help=False)
     preparser.add_argument("--details", action="store_true", default=False)
     args, remaining_args = preparser.parse_known_args()
     if args.details:
-        # Showing detailed help.
         suppress_details = False
     else:
         suppress_details = argparse.SUPPRESS
-        epilog += "\n  For debug options, type: '%(prog)s -h --details'"
+        additional_description += "\n  For debug options, type: '%(prog)s -h --details'"
 
     parser = VersionInHelpParser(
             description=banner,
@@ -77,34 +71,20 @@
             version="%(prog)s {v}".format(v=__version__))
 
     # Logging control
-<<<<<<< HEAD
     parser.add_argument(
             "--logfile", dest="logfile",
-            help=argparse.SUPPRESS)
+            help=suppress_details or "Optional output file for looper logs")
     parser.add_argument(
             "--verbosity", dest="verbosity",
             type=int, choices=range(len(_LEVEL_BY_VERBOSITY)),
-            help=argparse.SUPPRESS)
+            help=suppress_details or "Choose level of verbosity")
     parser.add_argument(
             "--logging-level", dest="logging_level",
             help=argparse.SUPPRESS)
     parser.add_argument(
             "--dbg", dest="dbg",
             action="store_true",
-            help=argparse.SUPPRESS)
-=======
-    parser.add_argument("--logfile",
-                        help=suppress_details or "Optional output file for looper logs")
-    parser.add_argument("--verbosity",
-                        type=int,
-                        choices=range(len(_LEVEL_BY_VERBOSITY)),
-                        help=suppress_details or "Choose level of verbosity")
-    parser.add_argument("--logging-level",
-                        help=suppress_details or "Set logging level")
-    parser.add_argument("--dbg",
-                        action="store_true",
-                        help=suppress_details or "Turn on debug mode")
->>>>>>> 17fb8415
+            help=suppress_details or "Turn on debug mode")
 
     subparsers = parser.add_subparsers(dest="command")
 
