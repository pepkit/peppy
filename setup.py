#! /usr/bin/env python

import sys
import os

# take care of extra required modules depending on Python version
extra = {}

try:
    from setuptools import setup
    if sys.version_info < (2, 7):
        extra['install_requires'] = ['argparse']
    if sys.version_info >= (3,):
        extra['use_2to3'] = True
except ImportError:
    from distutils.core import setup
    if sys.version_info < (2, 7):
        extra['dependencies'] = ['argparse']


# Additional files to include with package
def get_static(name, condition=None):
    static = [os.path.join(name, f) for f in os.listdir(os.path.join(os.path.dirname(os.path.realpath(__file__)), name))]
    if condition is None:
        return static
    else:
        return filter(lambda x: eval(condition), static)

# scripts to be added to the $PATH
scripts = get_static("scripts", condition="'.' in x")

<<<<<<< HEAD
with open("VERSION", 'r') as versionfile:
    version = versionfile.read().strip()
=======
with open("looper/_version.py", 'r') as versionfile:
    version = versionfile.readline().split()[-1].strip("\"'\n")
>>>>>>> e642bb4c

# setup
setup(
    name="looper",
    packages=["looper"],
    version=version,
    description="A pipeline submission engine that parses sample inputs and submits pipelines for each sample.",
    long_description=open('README.md').read(),
    classifiers=[
        "Development Status :: 3 - Alpha",
        "License :: OSI Approved :: GNU General Public License v2 or later (GPLv2+)",
        "Programming Language :: Python :: 2.7",
        "Topic :: Scientific/Engineering :: Bio-Informatics"
    ],
    keywords="bioinformatics, sequencing, ngs",
    url="https://github.com/epigen/looper",
    author=u"Nathan Sheffield, Johanna Klughammer, Andre Rendeiro, Charles Dietz",
    license="GPL2",
    install_requires=["pyyaml", "pandas"],
    entry_points={
        "console_scripts": [
            'looper = looper.looper:main'
        ],
    },
    scripts=scripts,
    package_data={'looper': ['submit_templates/*']},
    include_package_data=True,
    **extra
)<|MERGE_RESOLUTION|>--- conflicted
+++ resolved
@@ -29,13 +29,8 @@
 # scripts to be added to the $PATH
 scripts = get_static("scripts", condition="'.' in x")
 
-<<<<<<< HEAD
-with open("VERSION", 'r') as versionfile:
-    version = versionfile.read().strip()
-=======
 with open("looper/_version.py", 'r') as versionfile:
     version = versionfile.readline().split()[-1].strip("\"'\n")
->>>>>>> e642bb4c
 
 # setup
 setup(
