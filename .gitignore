# ignore test results
tests/test/*

# toy/experimental files
*.tsv
*.pkl

# ignore eggs
.eggs/

# generic ignore list:
*.lst

# Compiled source
*.com
*.class
*.dll
*.exe
*.o
*.so
*.pyc

# Packages
# it's better to unpack these files and commit the raw source
# git has its own built in compression methods
*.7z
*.dmg
*.gz
*.iso
*.jar
*.rar
*.tar
*.zip

# Logs and databases
*.log
*.sql
*.sqlite

# OS generated files
.DS_Store
.DS_Store?
._*
.Spotlight-V100
.Trashes
ehthumbs.db
Thumbs.db

# Gedit temporary files
*~

# libreoffice lock files:
.~lock*

# Default-named test output
microtest/
open_pipelines/

# IDE-specific items
.idea/
.vscode/

# pytest-related
.cache/
.coverage
.pytest_cache/

# Reserved files for comparison
*RESERVE*

# Build-related stuff
build/
dist/
peppy.egg-info/

.ipynb_checkpoints/

<<<<<<< HEAD
.env/
env/
=======
# env stuff
env/
.env
>>>>>>> f3a7ff1e
venv/
.venv/<|MERGE_RESOLUTION|>--- conflicted
+++ resolved
@@ -75,13 +75,8 @@
 
 .ipynb_checkpoints/
 
-<<<<<<< HEAD
-.env/
-env/
-=======
 # env stuff
 env/
 .env
->>>>>>> f3a7ff1e
 venv/
 .venv/