""" Helpers without an obvious logical home. """

import logging
import os
from typing import Dict
from urllib.request import urlopen

import yaml
from ubiquerg import expandpath, is_url

from .exceptions import *

from .const import CONFIG_KEY, SAMPLE_TABLE_INDEX_KEY, SUBSAMPLE_TABLE_INDEX_KEY

_LOGGER = logging.getLogger(__name__)


def copy(obj):
    def copy(self):
        """
        Copy self to a new object.
        """
        from copy import deepcopy

        return deepcopy(self)

    obj.copy = copy
    return obj


def make_abs_via_cfg(maybe_relpath, cfg_path, check_exists=False):
    """Ensure that a possibly relative path is absolute."""
    if not isinstance(maybe_relpath, str):
        raise TypeError(
            "Attempting to ensure non-text value is absolute path: {} ({})".format(
                maybe_relpath, type(maybe_relpath)
            )
        )
    if os.path.isabs(maybe_relpath) or is_url(maybe_relpath):
        _LOGGER.debug("Already absolute")
        return maybe_relpath
    # Maybe we have env vars that make the path absolute?
    expanded = expandpath(maybe_relpath)
    if os.path.isabs(expanded):
        _LOGGER.debug("Expanded: {}".format(expanded))
        return expanded
    # Set path to an absolute path, relative to project config.
    config_dirpath = os.path.dirname(cfg_path)
    _LOGGER.debug("config_dirpath: {}".format(config_dirpath))
    abs_path = os.path.join(config_dirpath, maybe_relpath)
    _LOGGER.debug("Expanded and/or made absolute: {}".format(abs_path))
    if check_exists and not os.path.exists(abs_path):
        raise OSError(f"Path made absolute does not exist: {abs_path}")
    return abs_path


def grab_project_data(prj):
    """
    From the given Project, grab Sample-independent data.

    There are some aspects of a Project of which it's beneficial for a Sample
    to be aware, particularly for post-hoc analysis. Since Sample objects
    within a Project are mutually independent, though, each doesn't need to
    know about any of the others. A Project manages its, Sample instances,
    so for each Sample knowledge of Project data is limited. This method
    facilitates adoption of that conceptual model.

    :param Project prj: Project from which to grab data
    :return Mapping: Sample-independent data sections from given Project
    """
    if not prj:
        return {}

    try:
        return prj[CONFIG_KEY].to_dict()
    except KeyError:
        raise KeyError("Project lacks section '{}'".format(CONFIG_KEY))
    return data


def make_list(arg, obj_class):
    """
    Convert an object of predefined class to a list of objects of that class or
    ensure a list is a list of objects of that class

    :param list[obj] | obj arg: string or a list of strings to listify
    :param str obj_class: name of the class of intrest
    :return list: list of objects of the predefined class
    :raise TypeError: if a faulty argument was provided
    """

    def _raise_faulty_arg():
        raise TypeError(
            "Provided argument has to be a List[{o}] or a {o}, "
            "got '{a}'".format(o=obj_class.__name__, a=arg.__class__.__name__)
        )

    if isinstance(arg, obj_class):
        return [arg]
    elif isinstance(arg, list):
        if not all(isinstance(i, obj_class) for i in arg):
            _raise_faulty_arg()
        else:
            return arg
    else:
        _raise_faulty_arg()


def load_yaml(filepath):
    """
    Load a local or remote YAML file into a Python dict

    :param str filepath: path to the file to read
    :raises RemoteYAMLError: if the remote YAML file reading fails
    :return dict: read data
    """
    if is_url(filepath):
        _LOGGER.debug(f"Got URL: {filepath}")
        try:
            response = urlopen(filepath)
        except Exception as e:
            raise exceptions.RemoteYAMLError(
                f"Could not load remote file: {filepath}. "
                f"Original exception: {getattr(e, 'message', repr(e))}"
            )
        else:
            data = response.read().decode("utf-8")
            return yaml.safe_load(data)
    else:
        with open(os.path.abspath(filepath), "r") as f:
            data = yaml.safe_load(f)
        return data


def is_config(path: str) -> bool:
    """
    Determine if the input file seems to be a project config file (based on the file extension).

    :param str path: file path to examine
    :return bool: True if the file is a config, False if the file is an annotation
    """
    if path is None:
        return None
    if path.lower().endswith((".yaml", ".yml")):
        return True
<<<<<<< HEAD
    return False
=======
    elif file_path.lower().endswith(formats_dict["annotation"]):
        _LOGGER.debug(f"Creating a Project from a CSV file: {file_path}")
        return False
    raise ValueError(
        f"File path '{file_path}' does not point to an annotation or config. "
        f"Accepted extensions: {formats_dict}"
    )


def extract_custom_index_for_sample_table(pep_dictionary: Dict):
    """Extracts a custom index for the sample table if it exists"""
    return (
        pep_dictionary[SAMPLE_TABLE_INDEX_KEY]
        if SAMPLE_TABLE_INDEX_KEY in pep_dictionary
        else None
    )


def extract_custom_index_for_subsample_table(pep_dictionary: Dict):
    """Extracts a custom index for the subsample table if it exists"""
    return (
        pep_dictionary[SUBSAMPLE_TABLE_INDEX_KEY]
        if SUBSAMPLE_TABLE_INDEX_KEY in pep_dictionary
        else None
    )
>>>>>>> 3f5da476
<|MERGE_RESOLUTION|>--- conflicted
+++ resolved
@@ -143,9 +143,6 @@
         return None
     if path.lower().endswith((".yaml", ".yml")):
         return True
-<<<<<<< HEAD
-    return False
-=======
     elif file_path.lower().endswith(formats_dict["annotation"]):
         _LOGGER.debug(f"Creating a Project from a CSV file: {file_path}")
         return False
@@ -170,5 +167,4 @@
         pep_dictionary[SUBSAMPLE_TABLE_INDEX_KEY]
         if SUBSAMPLE_TABLE_INDEX_KEY in pep_dictionary
         else None
-    )
->>>>>>> 3f5da476
+    )