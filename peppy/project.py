--- conflicted
+++ resolved
@@ -209,13 +209,6 @@
                     pd.DataFrame(sub_a)
                     for sub_a in pep_dictionary[SUBSAMPLE_RAW_LIST_KEY]
                 ]
-<<<<<<< HEAD
-        if NAME_KEY in pep_dictionary:
-            self[CONFIG_KEY][NAME_KEY] = pep_dictionary[NAME_KEY]
-
-        if DESC_KEY in pep_dictionary:
-            self[CONFIG_KEY][DESC_KEY] = pep_dictionary[DESC_KEY]
-=======
         if NAME_KEY in self[CONFIG_KEY]:
             self[NAME_KEY] = self[CONFIG_KEY][NAME_KEY]
 
@@ -223,7 +216,6 @@
             self[DESC_KEY] = self[CONFIG_KEY][DESC_KEY]
 
         self._set_indexes(self[CONFIG_KEY])
->>>>>>> d4cfc639
 
         self.create_samples(modify=False if self[SAMPLE_TABLE_FILE_KEY] else True)
         self._sample_table = self._get_table_from_samples(
@@ -257,18 +249,10 @@
                 sub_df = None
             self[CONFIG_KEY][NAME_KEY] = self[NAME_KEY]
             self[CONFIG_KEY][DESC_KEY] = self[DESC_KEY]
-            p_dict = {
-<<<<<<< HEAD
-                SAMPLE_RAW_DICT_KEY: self[SAMPLE_DF_KEY].to_dict(),
+            p_dict = 
+                SAMPLE_RAW_DICT_KEY: self[SAMPLE_DF_KEY].to_dict(orient=orient),
                 CONFIG_KEY: dict(self[CONFIG_KEY]),
-                SUBSAMPLE_RAW_DICT_KEY: sub_df,
-                NAME_KEY: self.name,
-                DESC_KEY: self.description,
-=======
-                SAMPLE_RAW_DICT_KEY: self[SAMPLE_DF_KEY].to_dict(orient=orient),
-                CONFIG_KEY: self[CONFIG_KEY].to_dict(expand=expand),
                 SUBSAMPLE_RAW_LIST_KEY: sub_df,
->>>>>>> d4cfc639
             }
         else:
             p_dict = self.config
