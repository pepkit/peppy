"""
Build a Project object.
"""
import os
from collections.abc import Mapping
from logging import getLogger
from typing import Dict, List, Tuple, Union

import pandas as pd
from attmap import PathExAttMap
from pandas.core.common import flatten
from rich.progress import track
from ubiquerg import is_url
import math

from peppy.sample import Sample

from .parsers import select_parser

from .const import (
    ACTIVE_AMENDMENTS_KEY,
    AMENDMENTS_KEY,
    ATTR_KEY_PREFIX,
    CFG_IMPORTS_KEY,
    CFG_SAMPLE_TABLE_KEY,
    CFG_SUBSAMPLE_TABLE_KEY,
    CONFIG_FILE_KEY,
    CONFIG_KEY,
    CONFIG_VERSION_KEY,
    CONSTANT_KEY,
    DERIVED_ATTRS_KEY,
    DERIVED_KEY,
    DERIVED_SOURCES_KEY,
    DESC_KEY,
    DUPLICATED_KEY,
    IMPLIED_COND_KEYS,
    IMPLIED_IF_KEY,
    IMPLIED_KEY,
    IMPLIED_THEN_KEY,
    MAX_PROJECT_SAMPLES_REPR,
    METADATA_KEY,
    NAME_KEY,
    PKG_NAME,
    PROJ_MODS_KEY,
    REMOVE_KEY,
    REQUIRED_VERSION,
    SAMPLE_DF_KEY,
    SAMPLE_DF_LARGE,
    SAMPLE_EDIT_FLAG_KEY,
    SAMPLE_MODIFIERS,
    SAMPLE_MODS_KEY,
    SAMPLE_NAME_ATTR,
    SAMPLE_TABLE_FILE_KEY,
    SAMPLE_TABLE_INDEX_KEY,
    SUBSAMPLE_DF_KEY,
    SUBSAMPLE_NAME_ATTR,
    SUBSAMPLE_TABLE_INDEX_KEY,
    SUBSAMPLE_TABLES_FILE_KEY,
)
<<<<<<< HEAD
from .exceptions import *
from .sample import Sample
from .utils import copy, is_config, load_yaml, make_abs_via_cfg, make_list
=======
from .exceptions import (
    IllegalStateException,
    InvalidConfigFileException,
    InvalidSampleTableFileException,
    MissingAmendmentError,
    SampleTableFileException,
)
from .utils import (
    copy,
    extract_custom_index_for_sample_table,
    extract_custom_index_for_subsample_table,
    is_cfg_or_anno,
    load_yaml,
    make_abs_via_cfg,
    make_list,
)
>>>>>>> 3f5da476

_LOGGER = getLogger(PKG_NAME)


@copy
class Project(PathExAttMap):
    """
    A class to model a Project (collection of samples and metadata).

    :param str cfg: Project config file (YAML) or sample table (CSV/TSV)
        with one row per sample to constitute project
    :param str | Iterable[str] sample_table_index: name of the columns to set
        the sample_table index to
    :param str | Iterable[str] subsample_table_index: name of the columns to set
        the subsample_table index to
    :param str | Iterable[str] amendments: names of the amendments to activate
    :param Iterable[str] amendments: amendments to use within configuration file
    :param bool defer_samples_creation: whether the sample creation should be skipped

    :Example:

    .. code-block:: python

        from peppy import Project
        prj = Project(cfg="ngs.yaml")
        samples = prj.samples
    """

    def __init__(
        self,
        cfg=None,
        amendments=None,
        sample_table_index=None,
        subsample_table_index=None,
        defer_samples_creation=False,
        project_dict=None,
    ):
        _LOGGER.debug(
            "Creating {}{}".format(
                self.__class__.__name__, " from file {}".format(cfg) if cfg else ""
            )
        )
        super(Project, self).__init__()
        is_cfg = is_config(path=cfg)
        if is_cfg is None:
            # no 'cfg' provided. Empty Project will be created
            self[CONFIG_FILE_KEY] = None
            self[SAMPLE_TABLE_FILE_KEY] = None
            self[SUBSAMPLE_TABLES_FILE_KEY] = None
        elif is_cfg:
            # the provided 'cfg' is a project config file
            self[CONFIG_FILE_KEY] = cfg
            self[SAMPLE_TABLE_FILE_KEY] = None
            self[SUBSAMPLE_TABLES_FILE_KEY] = None
            self.parse_config_file(cfg, amendments)
        else:
            # the provided 'cfg' is a sample table
            self[SAMPLE_TABLE_FILE_KEY] = cfg
            self[SUBSAMPLE_TABLES_FILE_KEY] = None

        self._samples = []
        self[SAMPLE_EDIT_FLAG_KEY] = False

        # table indexes can be specified in config or passed to the object constructor
        # That's the priority order:
        # 1. constructor specified
        # 2. config specified (already set as Project attrs if config exists)
        # 3. defaults
        self.st_index = (
            sample_table_index or getattr(self, "st_index", None) or SAMPLE_NAME_ATTR
        )
        self.sst_index = (
            subsample_table_index
            or getattr(self, "sst_index", None)
            or [
                SAMPLE_NAME_ATTR,
                SUBSAMPLE_NAME_ATTR,
            ]
        )

        self.name = self.infer_name()
        self.description = self.get_description()
        if not defer_samples_creation:
            self.create_samples(modify=False if self[SAMPLE_TABLE_FILE_KEY] else True)
        self._sample_table = self._get_table_from_samples(
            index=self.st_index, initial=True
        )

        # init project from dict
        if project_dict:
            self.from_dict(project_dict)

    def __eq__(self, other):

        dict_self = self._convert_to_dict(self)
        dict_other = self._convert_to_dict(other)

        dict_self["_samples"] = [s.to_dict() for s in self.samples]
        dict_other["_samples"] = [s.to_dict() for s in other.samples]

        return dict_self == dict_other

    def _convert_to_dict(self, project_value=None):
        """
        Recursively transform various project values, objects, and attributes to a dictionary
        compatible format. Useful for creating an extended dictionary representation
        of the peppy project.

        :param project_value object - the value to transform
        """
        if isinstance(project_value, list):
            new_list = []
            for item_value in project_value:
                new_list.append(self._convert_to_dict(item_value))
            return new_list

        elif isinstance(project_value, dict):
            new_dict = {}
            for key, value in project_value.items():
                if key != "_project":
                    new_dict[key] = self._convert_to_dict(value)
            return new_dict

        elif isinstance(project_value, PathExAttMap):
            new_dict = PathExAttMap.to_dict(project_value)
            return self._convert_to_dict(new_dict)

        elif isinstance(project_value, Sample):
            new_dict = PathExAttMap.to_dict(project_value)
            return new_dict

        elif isinstance(project_value, pd.DataFrame):
            project_value = project_value.to_dict()
            project_value = self._nan_converter(project_value)
            return project_value

        else:
            return project_value

    def _nan_converter(self, nan_dict: Dict) -> Union[Dict, List]:
        """
        Searching and converting nan values to None
        :param dict nan_dict: dictionary with nan values
        """
        if isinstance(nan_dict, list):
            new_list = []
            for list_item in nan_dict:
                new_list.append(self._nan_converter(list_item))

            return new_list

        elif isinstance(nan_dict, dict):
            new_dict = {}
            for key, value in nan_dict.items():
                new_dict[key] = self._nan_converter(value)
            return new_dict
        elif isinstance(nan_dict, float):
            if math.isnan(nan_dict):
                return None
        else:
            return nan_dict

    def from_dict(self, pep_dictionary: dict) -> None:
        """
        Init a peppy project instance from a dictionary representation
        of an already processed PEP.
        :param dict d: in-memory dict representation of processed pep.
        """
        _LOGGER.info(f"Processing project from dictionary...")
        if CONFIG_KEY not in self:
            self[CONFIG_KEY] = PathExAttMap()

        # extract custom index for sample table if exists
        self.st_index = extract_custom_index_for_sample_table(pep_dictionary)

        # extract custom subsample table index if exists
        self.sst_index = extract_custom_index_for_subsample_table(pep_dictionary)

        self._samples = [Sample(s, self) for s in pep_dictionary["_samples"]]

        self[CONFIG_KEY].add_entries(pep_dictionary[CONFIG_KEY])
        self[CONFIG_KEY][CONFIG_VERSION_KEY] = self.pep_version
        self[CONFIG_FILE_KEY] = pep_dictionary[CONFIG_FILE_KEY]

        self.st_index = pep_dictionary["st_index"]
        self.sst_index = pep_dictionary["sst_index"]

        self[SAMPLE_TABLE_FILE_KEY] = pep_dictionary[SAMPLE_TABLE_FILE_KEY]
        self[SUBSAMPLE_TABLES_FILE_KEY] = pep_dictionary[SUBSAMPLE_TABLES_FILE_KEY]

        self[NAME_KEY] = pep_dictionary[NAME_KEY]  # "name"
        self[DESC_KEY] = pep_dictionary[DESC_KEY]  # "description"
        self[SAMPLE_DF_LARGE] = pep_dictionary[SAMPLE_DF_LARGE]

        self[SAMPLE_DF_KEY] = pd.DataFrame(pep_dictionary[SAMPLE_DF_KEY])
        if pep_dictionary[SUBSAMPLE_DF_KEY] is not None:
            self[SUBSAMPLE_DF_KEY] = [
                pd.DataFrame(sub) for sub in pep_dictionary[SUBSAMPLE_DF_KEY]
            ]
        else:
            self[SUBSAMPLE_DF_KEY] = None

        if pep_dictionary["_sample_table"] is not None:
            self._sample_table = pd.DataFrame(pep_dictionary["_sample_table"])
        else:
            self._sample_table = None

        self[SAMPLE_EDIT_FLAG_KEY] = pep_dictionary[SAMPLE_EDIT_FLAG_KEY]

        _LOGGER.info(f"Project '{self.name}' has been initiated")

    def to_dict(self, expand: bool = False, extended: bool = False) -> dict:
        """
        Convert the Project object to a dictionary.

        :param bool expand: whether to expand the paths
        :param bool extended: whether extend the paths (is complete project dict)
        :return dict: a dictionary representation of the Project object
        """
        if extended:
            p_dict = self._convert_to_dict(self)
            p_dict["_samples"] = [s.to_dict() for s in self.samples]
        else:
            p_dict = self.config.to_dict(expand=expand)
            p_dict["_samples"] = [s.to_dict() for s in self.samples]
        return p_dict

    def create_samples(self, modify=False):
        """
        Populate Project with Sample objects
        """
        self._samples = self.load_samples()
        if modify:
            self.modify_samples()
        else:
            self._assert_samples_have_names()
            self._auto_merge_duplicated_names()

    def _reinit(self):
        """
        Clear all object attributes and initialize again
        """
        cfg_path = self[CONFIG_FILE_KEY] if CONFIG_FILE_KEY in self else None
        for attr in self.keys():
            del self[attr]
        self.__init__(cfg=cfg_path)

    def _get_table_from_samples(self, index, initial=False):
        """
        Generate a data frame from samples. Excludes private
        attrs (prepended with an underscore)

        :param str | Iterable[str] index: name of the columns to set the index to
        :return pandas.DataFrame: a data frame with current samples attributes
        """
        if initial and not self._modifier_exists():
            # if the sample table is generated for the first time
            # (there is no chance of manual sample edits)
            # and no sample_modifiers section is defined in the config,
            # then we can simply reuse the previously read anno sheet.
            df = self[SAMPLE_DF_KEY] if hasattr(self, SAMPLE_DF_KEY) else pd.DataFrame()
        else:
            df = pd.DataFrame.from_dict([s.to_dict() for s in self.samples])
        index = [index] if isinstance(index, str) else index
        if not all([i in df.columns for i in index]):
            _LOGGER.debug(
                f"Could not set {CFG_SAMPLE_TABLE_KEY} index. At least one of the "
                f"requested columns does not exist: {index}"
            )
            return df
        _LOGGER.debug(f"Setting sample_table index to: {index}")
        df.set_index(keys=index, drop=False, inplace=True)
        return df

    def parse_config_file(self, cfg_path, amendments=None):
        """
        Parse provided yaml config file and check required fields exist.

        :param str cfg_path: path to the config file to read and parse
        :param Iterable[str] amendments: Name of amendments to activate
        :raises KeyError: if config file lacks required section(s)
        """
        if CONFIG_KEY not in self:
            self[CONFIG_KEY] = PathExAttMap()
        if not os.path.exists(cfg_path) and not is_url(cfg_path):
            raise OSError(f"Project config file path does not exist: {cfg_path}")
        config = load_yaml(cfg_path)
        assert isinstance(
            config, Mapping
        ), "Config file parse did not yield a Mapping; got {} ({})".format(
            config, type(config)
        )

        _LOGGER.debug("Raw ({}) config data: {}".format(cfg_path, config))

        self.st_index = (
            config[SAMPLE_TABLE_INDEX_KEY] if SAMPLE_TABLE_INDEX_KEY in config else None
        )
        self.sst_index = (
            config[SUBSAMPLE_TABLE_INDEX_KEY]
            if SUBSAMPLE_TABLE_INDEX_KEY in config
            else None
        )
        # recursively import configs
        if (
            PROJ_MODS_KEY in config
            and CFG_IMPORTS_KEY in config[PROJ_MODS_KEY]
            and config[PROJ_MODS_KEY][CFG_IMPORTS_KEY]
        ):
            _make_sections_absolute(config[PROJ_MODS_KEY], [CFG_IMPORTS_KEY], cfg_path)
            _LOGGER.info(
                "Importing external Project configurations: {}".format(
                    ", ".join(config[PROJ_MODS_KEY][CFG_IMPORTS_KEY])
                )
            )
            for i in config[PROJ_MODS_KEY][CFG_IMPORTS_KEY]:
                _LOGGER.debug("Processing external config: {}".format(i))
                if os.path.exists(i):
                    self.parse_config_file(cfg_path=i)
                else:
                    _LOGGER.warning(
                        "External Project configuration does not" " exist: {}".format(i)
                    )

        self[CONFIG_KEY].add_entries(config)
        # Parse yaml into the project.config attributes
        _LOGGER.debug("Adding attributes: {}".format(", ".join(config)))
        # Overwrite any config entries with entries in the amendments
        amendments = [amendments] if isinstance(amendments, str) else amendments
        if amendments:
            for amendment in amendments:
                c = self[CONFIG_KEY]
                if (
                    PROJ_MODS_KEY in c
                    and AMENDMENTS_KEY in c[PROJ_MODS_KEY]
                    and c[PROJ_MODS_KEY][AMENDMENTS_KEY] is not None
                ):
                    _LOGGER.debug("Adding entries for amendment '{}'".format(amendment))
                    try:
                        amends = c[PROJ_MODS_KEY][AMENDMENTS_KEY][amendment]
                    except KeyError:
                        raise MissingAmendmentError(
                            amendment, c[PROJ_MODS_KEY][AMENDMENTS_KEY]
                        )
                    _LOGGER.debug("Updating with: {}".format(amends))
                    self[CONFIG_KEY].add_entries(amends)
                    _LOGGER.info("Using amendments: {}".format(amendment))
                else:
                    raise MissingAmendmentError(amendment)
            self[ACTIVE_AMENDMENTS_KEY] = amendments

        # determine config version and reformat it, if needed
        self[CONFIG_KEY][CONFIG_VERSION_KEY] = self.pep_version
        # here specify cfg sections that may need expansion
        relative_vars = [CFG_SAMPLE_TABLE_KEY, CFG_SUBSAMPLE_TABLE_KEY]
        _make_sections_absolute(self[CONFIG_KEY], relative_vars, cfg_path)

    def load_samples(self):
        """
        Read the sample_table and subsample_tables into dataframes
        and store in the object root. The values sourced from the
        project config can be overwritten by the optional arguments.

        :param str sample_table: a path to a sample table
        :param List[str] sample_table: a list of paths to sample tables
        """
        self._read_sample_data()
        samples_list = []
        if SAMPLE_DF_KEY not in self:
            return []

        for _, r in self[SAMPLE_DF_KEY].iterrows():
            samples_list.append(Sample(r.dropna(), prj=self))
        return samples_list

    def modify_samples(self):
        """
        Perform any sample modifications defined in the config.
        """
        if self._modifier_exists():
            mod_diff = set(self[CONFIG_KEY][SAMPLE_MODS_KEY].keys()) - set(
                SAMPLE_MODIFIERS
            )
            if len(mod_diff) > 0:
                _LOGGER.warning(
                    "Config '{}' section contains unrecognized "
                    "subsections: {}".format(SAMPLE_MODS_KEY, mod_diff)
                )
        self.attr_remove()
        self.attr_constants()
        self.attr_synonyms()
        self.attr_imply()
        self._assert_samples_have_names()
        self._auto_merge_duplicated_names()
        self.attr_merge()
        self.attr_derive()

    def _modifier_exists(self, modifier_key=None):
        """
        Check whether a specified sample modifier is defined and can be applied

        If no modifier is specified, only the sample_modifiers section's
        existence is checked

        :param str modifier_key: modifier key to be checked
        :return bool: whether the requirements are met
        """
        _LOGGER.debug("Checking existence: {}".format(modifier_key))
        if CONFIG_KEY not in self or SAMPLE_MODS_KEY not in self[CONFIG_KEY]:
            return False
        if (
            modifier_key is not None
            and modifier_key not in self[CONFIG_KEY][SAMPLE_MODS_KEY]
        ):
            return False
        return True

    def attr_remove(self):
        """
        Remove declared attributes from all samples that have them defined
        """

        def _del_if_in(obj, attr):
            if attr in obj:
                del obj[attr]

        if self._modifier_exists(REMOVE_KEY):
            to_remove = self[CONFIG_KEY][SAMPLE_MODS_KEY][REMOVE_KEY]
            _LOGGER.debug("Removing attributes: {}".format(to_remove))
            for s in track(
                self.samples,
                description="Removing sample attributes",
                disable=not self.is_sample_table_large,
            ):
                for attr in to_remove:
                    _del_if_in(s, attr)

    def attr_constants(self):
        """
        Update each Sample with constants declared by a Project.
        If Project does not declare constants, no update occurs.
        """
        if self._modifier_exists(CONSTANT_KEY):
            to_append = self[CONFIG_KEY][SAMPLE_MODS_KEY][CONSTANT_KEY]
            _LOGGER.debug("Applying constant attributes: {}".format(to_append))

            for s in track(
                self.samples,
                description="Applying constant sample attributes",
                disable=not self.is_sample_table_large,
            ):
                for attr, val in to_append.items():
                    if attr not in s:
                        s.update({attr: val})

    def attr_synonyms(self):
        """
        Copy attribute values for all samples to a new one
        """
        if self._modifier_exists(DUPLICATED_KEY):
            synonyms = self[CONFIG_KEY][SAMPLE_MODS_KEY][DUPLICATED_KEY]
            _LOGGER.debug("Applying synonyms: {}".format(synonyms))
            for sample in track(
                self.samples,
                description="Applying synonymous sample attributes",
                disable=not self.is_sample_table_large,
            ):
                for attr, new in synonyms.items():
                    if attr in sample:
                        setattr(sample, new, getattr(sample, attr))
                    else:
                        _LOGGER.warning(
                            f"The sample attribute to duplicate not found: {attr}"
                        )

    def _assert_samples_have_names(self):
        """
        Make sure samples have sample_name attribute specified.
        Try to derive this attribute first.

        :raise InvalidSampleTableFileException: if names are not specified
        """
        try:
            # before merging, which requires sample_name attribute to map
            # sample_table rows to subsample_table rows,
            # perform only sample_name attr derivation
            if (
                SAMPLE_NAME_ATTR
                in self[CONFIG_KEY][SAMPLE_MODS_KEY][DERIVED_KEY][DERIVED_ATTRS_KEY]
            ):
                self.attr_derive(attrs=[SAMPLE_NAME_ATTR])
        except KeyError:
            pass
        for sample in self.samples:
            if self.st_index not in sample:
                msg_base = "{st} is missing '{sn}' column; ".format(
                    st=CFG_SAMPLE_TABLE_KEY, sn=self.st_index
                )
                msg = msg_base + "you must specify {sn}s in {st} or derive them".format(
                    st=CFG_SAMPLE_TABLE_KEY, sn=self.st_index
                )
                if self.st_index != SAMPLE_NAME_ATTR:
                    try:
                        custom_sample_name = getattr(sample, self.st_index)
                    except AttributeError:
                        raise InvalidSampleTableFileException(
                            f"Specified {CFG_SAMPLE_TABLE_KEY} index ({self.st_index}) does not exist"
                        )
                    setattr(sample, SAMPLE_NAME_ATTR, custom_sample_name)
                    _LOGGER.warning(
                        msg_base
                        + f"using specified {CFG_SAMPLE_TABLE_KEY} index ({self.st_index}) instead. "
                        + f"Setting name: {custom_sample_name}"
                    )
                else:
                    raise InvalidSampleTableFileException(msg)

    def _auto_merge_duplicated_names(self):
        """
        If sample_table specifies samples with non-unique names, try to merge these samples

        :raises IllegalStateException: if both duplicated samples are detected and subsample_table is
            specified in the config
        """
        sample_names_list = [getattr(s, self.st_index) for s in self.samples]
        dups_set = set(
            [
                x
                for x in track(
                    sample_names_list,
                    description="Detecting duplicate sample names",
                    disable=not self.is_sample_table_large,
                )
                if sample_names_list.count(x) > 1
            ]
        )
        if not dups_set:
            # all sample names are unique
            return
        _LOGGER.info(
            f"Found {len(dups_set)} samples with non-unique names: {dups_set}. Attempting to auto-merge."
        )
        if SUBSAMPLE_DF_KEY in self and self[SUBSAMPLE_DF_KEY] is not None:
            raise IllegalStateException(
                f"Duplicated sample names found and subsample_table is specified in the config; "
                f"you may use either auto-merging or subsample_table-based merging. "
                f"Duplicates: {dups_set}"
            )
        for duplication in dups_set:
            (
                duplicated_samples,
                non_duplicated_samples,
            ) = self._get_duplicated_and_not_duplicated_samples(
                duplication, self.st_index, self.samples
            )
            self._samples = non_duplicated_samples

            sample_attrs = [
                attr
                for attr in duplicated_samples[0].keys()
                if not attr.startswith("_")
            ]

            merged_attrs = {}
            for attr in sample_attrs:
                merged_attrs[attr] = list(
                    flatten([getattr(s, attr) for s in duplicated_samples])
                )

            # make single element lists scalars
            for attribute, values in merged_attrs.items():
                if isinstance(
                    values, list
                ) and self._all_values_in_the_list_are_the_same(values):
                    merged_attrs[attribute] = values[0]

            self.add_samples(Sample(series=merged_attrs))

    @staticmethod
    def _get_duplicated_and_not_duplicated_samples(
        duplication: str, st_index: str, samples: List[Sample]
    ) -> Tuple[List, List]:
        """
        Iterates over list of samples and splits them into list of duplicated samples and list of not duplicated.

        Args:
            duplication: Sample ID.
            st_index: Sample table index.
            samples: List of Sample instances.

        Returns:
            List of Sample objects of duplicated samples and not duplicated samples.
        """
        duplicated_samples, not_duplicated_samples = [], []
        for sample in samples:
            if sample[st_index] == duplication:
                duplicated_samples.append(sample)
            else:
                not_duplicated_samples.append(sample)
        return duplicated_samples, not_duplicated_samples

    @staticmethod
    def _all_values_in_the_list_are_the_same(list_of_values: List) -> bool:
        return all(value == list_of_values[0] for value in list_of_values)

    def attr_merge(self):
        """
        Merge sample subannotations (from subsample table) with
        sample annotations (from sample_table)
        """
        if SUBSAMPLE_DF_KEY not in self or self[SUBSAMPLE_DF_KEY] is None:
            _LOGGER.debug("No {} found, skipping merge".format(CFG_SUBSAMPLE_TABLE_KEY))
            return
        for subsample_table in self[SUBSAMPLE_DF_KEY]:
            for n in list(subsample_table[self.st_index]):
                if n not in [s[SAMPLE_NAME_ATTR] for s in self.samples]:
                    _LOGGER.warning(
                        ("Couldn't find matching sample for subsample: {}").format(n)
                    )
            for sample in track(
                self.samples,
                description=f"Merging subsamples, adding sample attrs: {', '.join(subsample_table.keys())}",
                disable=not self.is_sample_table_large,
            ):
                sample_colname = self.st_index
                if sample_colname not in subsample_table.columns:
                    raise KeyError(
                        "Subannotation requires column '{}'.".format(sample_colname)
                    )
                _LOGGER.debug(
                    "Using '{}' as sample name column from "
                    "subannotation table".format(sample_colname)
                )
                sample_indexer = (
                    subsample_table[sample_colname] == sample[SAMPLE_NAME_ATTR]
                )
                this_sample_rows = subsample_table[sample_indexer].dropna(
                    how="all", axis=1
                )
                if len(this_sample_rows) == 0:
                    _LOGGER.debug(
                        "No merge rows for sample '%s', skipping",
                        sample[SAMPLE_NAME_ATTR],
                    )
                    continue
                _LOGGER.debug("%d rows to merge", len(this_sample_rows))
                _LOGGER.debug("Merge rows dict: {}".format(this_sample_rows.to_dict()))

                merged_attrs = {key: list() for key in this_sample_rows.columns}
                _LOGGER.debug(this_sample_rows)
                for subsample_row_id, row in this_sample_rows.iterrows():
                    try:
                        row[SUBSAMPLE_NAME_ATTR]
                    except KeyError:
                        row[SUBSAMPLE_NAME_ATTR] = str(subsample_row_id)
                    rowdata = row.to_dict()

                    def _select_new_attval(merged_attrs, attname, attval):
                        """
                        Select new attribute value for the merged columns
                        dictionary
                        """
                        if attname in merged_attrs:
                            return merged_attrs[attname] + [attval]
                        return [str(attval).rstrip()]

                    for attname, attval in rowdata.items():
                        if attname == sample_colname or not attval:
                            _LOGGER.debug("Skipping KV: {}={}".format(attname, attval))
                            continue
                        _LOGGER.debug(
                            "merge: sample '{}'; '{}'='{}'".format(
                                sample[SAMPLE_NAME_ATTR], attname, attval
                            )
                        )
                        merged_attrs[attname] = _select_new_attval(
                            merged_attrs, attname, attval
                        )

                # remove sample name from the data with which to update sample
                merged_attrs.pop(sample_colname, None)

                _LOGGER.debug(
                    "Updating Sample {}: {}".format(
                        sample[SAMPLE_NAME_ATTR], merged_attrs
                    )
                )
                sample.update(merged_attrs)

    def attr_imply(self):
        """
        Infer value for additional field(s) from other field(s).

        Add columns/fields to the sample based on values in those already-set
        that the sample's project defines as indicative of implications for
        additional data elements for the sample.
        """
        if not self._modifier_exists(IMPLIED_KEY):
            return
        implications = self[CONFIG_KEY][SAMPLE_MODS_KEY][IMPLIED_KEY]
        if not isinstance(implications, list):
            raise InvalidConfigFileException(
                "{}.{} has to be a list of key-value pairs".format(
                    SAMPLE_MODS_KEY, IMPLIED_KEY
                )
            )
        _LOGGER.debug("Sample attribute implications: {}".format(implications))
        for implication in implications:
            if not all([key in implication for key in IMPLIED_COND_KEYS]):
                raise InvalidConfigFileException(
                    "{}.{} section is invalid: {}".format(
                        SAMPLE_MODS_KEY, IMPLIED_KEY, implication
                    )
                )
        for sample in track(
            self.samples,
            description="Implying sample attributes",
            disable=not self.is_sample_table_large,
        ):
            for implication in implications:
                implier_attrs = list(implication[IMPLIED_IF_KEY].keys())
                implied_attrs = list(implication[IMPLIED_THEN_KEY].keys())
                _LOGGER.debug(
                    "Setting Sample attributes implied by '{}'".format(implier_attrs)
                )
                for implier_attr in implier_attrs:
                    implier_val = implication[IMPLIED_IF_KEY][implier_attr]
                    if implier_attr not in sample:
                        _LOGGER.debug(
                            "Sample lacks implier attr ({}), "
                            "skipping:".format(implier_attr)
                        )
                        break
                    sample_val = sample[implier_attr]
                    if sample_val not in implier_val:
                        _LOGGER.debug(
                            "Sample attr value does not match any of implier "
                            "requirements ({} not in {}), skipping".format(
                                sample_val, implier_val
                            )
                        )
                        break
                else:
                    # only executed if the inner loop did NOT break
                    for implied_attr in implied_attrs:
                        imp_val = implication[IMPLIED_THEN_KEY][implied_attr]
                        _LOGGER.debug(
                            "Setting implied attr: '{}={}'".format(
                                implied_attr, imp_val
                            )
                        )
                        sample.__setitem__(implied_attr, imp_val)

    def attr_derive(self, attrs=None):
        """
        Set derived attributes for all Samples tied to this Project instance
        """
        if not self._modifier_exists(DERIVED_KEY):
            return
        da = self[CONFIG_KEY][SAMPLE_MODS_KEY][DERIVED_KEY][DERIVED_ATTRS_KEY]
        ds = self[CONFIG_KEY][SAMPLE_MODS_KEY][DERIVED_KEY][DERIVED_SOURCES_KEY]
        derivations = attrs or (da if isinstance(da, list) else [da])
        _LOGGER.debug("Derivations to be done: {}".format(derivations))
        for sample in track(
            self.samples,
            description="Deriving sample attributes",
            disable=not self.is_sample_table_large,
        ):
            for attr in derivations:
                if not hasattr(sample, attr):
                    _LOGGER.debug("sample lacks '{}' attribute".format(attr))
                    continue
                elif attr in sample._derived_cols_done:
                    _LOGGER.debug("'{}' has been derived".format(attr))
                    continue
                _LOGGER.debug(
                    "Deriving '{}' attribute for '{}'".format(attr, sample.sample_name)
                )

                # Set {atr}_key, so the original source can also be retrieved
                setattr(sample, ATTR_KEY_PREFIX + attr, getattr(sample, attr))

                derived_attr = sample.derive_attribute(ds, attr)
                if derived_attr:
                    _LOGGER.debug("Setting '{}' to '{}'".format(attr, derived_attr))
                    setattr(sample, attr, derived_attr)
                else:
                    _LOGGER.debug(
                        "Not setting null/empty value for data source"
                        " '{}': {}".format(attr, type(derived_attr))
                    )
                sample._derived_cols_done.append(attr)

    def activate_amendments(self, amendments):
        """
        Update settings based on amendment-specific values.

        This method will update Project attributes, adding new values
        associated with the amendments indicated, and in case of collision with
        an existing key/attribute the amendments' values will be favored.

        :param Iterable[str] amendments: A string with amendment
            names to be activated
        :return peppy.Project: Updated Project instance
        :raise TypeError: if argument to amendment parameter is null
        :raise NotImplementedError: if this call is made on a project not
            created from a config file
        """
        amendments = [amendments] if isinstance(amendments, str) else amendments
        if amendments is None:
            raise TypeError(
                "The amendment argument can not be null. To deactivate an "
                "amendment use the deactivate_amendments method."
            )
        if not self[CONFIG_FILE_KEY]:
            raise NotImplementedError(
                "amendment activation isn't supported on a project not "
                "created from a config file"
            )
        prev = [(k, v) for k, v in self.items() if not k.startswith("_")]
        conf_file = self[CONFIG_FILE_KEY]
        self.__init__(cfg=conf_file, amendments=amendments)
        for k, v in prev:
            if k.startswith("_"):
                continue
            if k not in self or (self.is_null(k) and v is not None):
                _LOGGER.debug("Restoring {}: {}".format(k, v))
                self[k] = v
        self[ACTIVE_AMENDMENTS_KEY] = amendments
        return self

    def deactivate_amendments(self):
        """
        Bring the original project settings back.

        :return peppy.Project: Updated Project instance
        :raise NotImplementedError: if this call is made on a project not
            created from a config file
        """
        if ACTIVE_AMENDMENTS_KEY not in self or self[ACTIVE_AMENDMENTS_KEY] is None:
            _LOGGER.warning("No amendments have been activated.")
            return self
        if not self[CONFIG_FILE_KEY]:
            raise NotImplementedError(
                "amendments deactivation isn't supported on a project that "
                "lacks a config file."
            )
        self._reinit()
        return self

    def add_samples(self, samples):
        """
        Add list of Sample objects

        :param peppy.Sample | Iterable[peppy.Sample] samples: samples to add
        """
        samples = [samples] if isinstance(samples, Sample) else samples
        for sample in samples:
            if not isinstance(sample, Sample):
                _LOGGER.warning("Not a peppy.Sample object, not adding")
                continue
            self._samples.append(sample)
            self[SAMPLE_EDIT_FLAG_KEY] = True

    def remove_samples(self, sample_names):
        """
        Remove Samples from Project

        :param Iterable[str] sample_names: sample names to remove
        """
        sample_names = [sample_names] if isinstance(sample_names, str) else sample_names
        samples_keep = [
            s for s in self.samples if s[self.sample_name_colname] not in sample_names
        ]
        if len(self._samples) != len(samples_keep):
            self._samples = samples_keep
            self[SAMPLE_EDIT_FLAG_KEY] = True

    def infer_name(self):
        """
        Infer project name from config file path.

        First assume the name is the folder in which the config file resides,
        unless that folder is named "metadata", in which case the project name
        is the parent of that folder.

        :return str: inferred name for project.
        :raise InvalidConfigFileException: if the project lacks both a name and
            a configuration file (no basis, then, for inference)
        :raise InvalidConfigFileException: if specified Project name is invalid
        """
        if CONFIG_KEY not in self:
            return
        if hasattr(self[CONFIG_KEY], "name"):
            if " " in self[CONFIG_KEY].name:
                raise InvalidConfigFileException(
                    "Specified Project name ({}) contains whitespace".format(
                        self[CONFIG_KEY].name
                    )
                )
            return self[CONFIG_KEY].name.replace(" ", "_")
        if not self[CONFIG_FILE_KEY]:
            raise NotImplementedError(
                "Project name inference isn't supported "
                "on a project that lacks a config file."
            )
        config_folder = os.path.dirname(self[CONFIG_FILE_KEY])
        project_name = os.path.basename(config_folder)
        if project_name == METADATA_KEY:
            project_name = os.path.basename(os.path.dirname(config_folder))
        return project_name.replace(" ", "_")

    def get_description(self):
        """
        Infer project description from config file.

        The provided description has to be of class coercible to string

        :return str: inferred name for project.
        :raise InvalidConfigFileException: if description is not of class
            coercible to string
        """
        if CONFIG_KEY not in self:
            return
        if hasattr(self[CONFIG_KEY], DESC_KEY):
            desc_str = str(self[CONFIG_KEY][DESC_KEY])
            if not isinstance(desc_str, str):
                try:
                    desc_str = str(desc_str)
                except Exception as e:
                    raise InvalidConfigFileException(
                        "Could not convert the specified Project description "
                        "({}) to string. Caught exception: {}".format(
                            desc_str, getattr(e, "message", repr(e))
                        )
                    )
            return desc_str

    def __str__(self):
        """Representation in interpreter."""
        if len(self) == 0:
            return "{}"
        msg = "Project"
        if NAME_KEY in self and self[NAME_KEY] is not None:
            msg += f" '{self[NAME_KEY]}'"
        if CONFIG_FILE_KEY in self and self[CONFIG_FILE_KEY] is not None:
            msg += f" ({self[CONFIG_FILE_KEY]})"
        if DESC_KEY in self and self[DESC_KEY] is not None:
            msg += f"\n{DESC_KEY}: {self[DESC_KEY]}"
        try:
            num_samples = len(self._samples)
        except (AttributeError, TypeError):
            _LOGGER.debug("No samples established on project")
            num_samples = 0
        if num_samples > 0:
            msg = f"{msg}\n{num_samples} samples"
            sample_names = [getattr(s, self.st_index) for s in self.samples]
            repr_names = sample_names[:MAX_PROJECT_SAMPLES_REPR]
            context = (
                f" (showing first {MAX_PROJECT_SAMPLES_REPR})"
                if num_samples > MAX_PROJECT_SAMPLES_REPR
                else ""
            )
            msg = f"{msg}{context}: {', '.join(repr_names)}"
        else:
            msg = f"{msg} 0 samples"
        if CONFIG_KEY not in self:
            return msg
        msg = f"{msg}\nSections: {', '.join([s for s in self[CONFIG_KEY].keys()])}"
        if (
            PROJ_MODS_KEY in self[CONFIG_KEY]
            and AMENDMENTS_KEY in self[CONFIG_KEY][PROJ_MODS_KEY]
        ):
            msg = f"{msg}\nAmendments: {', '.join(self[CONFIG_KEY][PROJ_MODS_KEY][AMENDMENTS_KEY].keys())}"
        if self.amendments:
            msg = (
                f"{msg}\nActivated amendments: {', '.join(self[ACTIVE_AMENDMENTS_KEY])}"
            )
        return msg

    @property
    def amendments(self):
        """
        Return currently active list of amendments or None if none was activated

        :return Iterable[str]: a list of currently active amendment names
        """
        return self[ACTIVE_AMENDMENTS_KEY] if ACTIVE_AMENDMENTS_KEY in self else None

    @property
    def list_amendments(self):
        """
        Return a list of available amendments or None if not declared

        :return Iterable[str]: a list of available amendment names
        """
        try:
            return self[CONFIG_KEY][PROJ_MODS_KEY][AMENDMENTS_KEY].keys()
        except Exception as e:
            _LOGGER.debug(
                "Could not retrieve available amendments: {}".format(
                    getattr(e, "message", repr(e))
                )
            )
            return None

    @property
    def config(self):
        """
        Get the config mapping

        :return Mapping: config. May be formatted to comply with the most
            recent version specifications
        """
        return self[CONFIG_KEY] if CONFIG_KEY in self else PathExAttMap()

    @property
    def config_file(self):
        """
        Get the config file path

        :return str: path to the config file
        """
        return self[CONFIG_FILE_KEY]

    @property
    def samples(self):
        """
        Generic/base Sample instance for each of this Project's samples.

        :return Iterable[Sample]: Sample instance for each
            of this Project's samples
        """
        if self._samples:
            return self._samples
        if SAMPLE_DF_KEY not in self or self[SAMPLE_DF_KEY] is None:
            _LOGGER.debug("No samples are defined")
            return []

    @property
    def sample_table_index(self):
        """
        The effective sample table index.

        It is `sample_name` by default, but could be overwritten by the selected sample table index,
        defined on the object instantiation stage or in the project configuration file
        via `sample_table_index` field.

        That's the sample table index selection priority order:

        1. Constructor specified
        2. Config specified
        3. Deafult: `sample_table`

        :return str: name of the column that consist of sample identifiers
        """
        # this property is used solely for documentation purposes
        return self.st_index

    @property
    def subsample_table_index(self):
        """
        The effective subsample table indexes.

        It is `[subasample_name, sample_name]` by default,
        but could be overwritten by the selected subsample table indexes,
        defined on the object instantiation stage or in the project configuration file
        via `subsample_table_index` field.

        That's the subsample table indexes selection priority order:

        1. Constructor specified
        2. Config specified
        3. Deafult: `[subasample_name, sample_name]`

        :return List[str]: names of the columns that consist of sample and subsample identifiers
        """
        # this property is used solely for documentation purposes
        return self.sst_index

    @property
    def sample_name_colname(self):
        """
        **Deprecated, please use `Project.sample_table_index` instead**

        Name of the effective sample name containing column in the sample table.

        It is "sample_name" by default, but when it's missing it could be
        replaced by the selected sample table index, defined on the
        object instantiation stage.

        :return str: name of the column that consist of sample identifiers
        """
        return SAMPLE_NAME_ATTR if SAMPLE_NAME_ATTR == self.st_index else self.st_index

    @property
    def sample_table(self):
        """
        Get sample table. If any sample edits were performed,
        it will be re-generated

        :return pandas.DataFrame: a data frame with current samples attributes
        """
        if self[SAMPLE_EDIT_FLAG_KEY]:
            _LOGGER.debug("Generating new sample_table DataFrame")
            self[SAMPLE_EDIT_FLAG_KEY] = False
            new_df = self._get_table_from_samples(index=self.st_index)
            self._sample_table = new_df
            return new_df

        _LOGGER.debug("Returning stashed sample_table DataFrame")
        return self._sample_table

    @property
    def subsample_table(self):
        """
        Get subsample table

        :return pandas.DataFrame: a data frame with subsample attributes
        """
        sdf = self[SUBSAMPLE_DF_KEY]
        if sdf is None:
            return
        index = self.sst_index
        sdf = make_list(sdf, pd.DataFrame)
        for sst in sdf:
            if not all([i in sst.columns for i in index]):
                _LOGGER.info(
                    "Could not set {} index. At least one of the"
                    " requested columns does not exist: {}".format(
                        CFG_SUBSAMPLE_TABLE_KEY, index
                    )
                )
                return sst
            sst.set_index(keys=index, drop=False, inplace=True)
            _LOGGER.info("Setting subsample_table index to: {}".format(index))
            sst.index = sst.index.set_levels([i.astype(str) for i in sst.index.levels])
        return sdf if len(sdf) > 1 else sdf[0]

    @property
    def is_sample_table_large(self):
        return getattr(self, SAMPLE_DF_LARGE, False)

    def _read_sample_data(self):
        """
        Read the sample_table and subsample_table into dataframes
        and store in the object root. The values sourced from the
        project config can be overwritten by the optional arguments

        :param str sample_table: a path to a sample table
        :param List[str] sample_table: a list of paths to sample tables
        """

        no_metadata_msg = "No {} specified"
        if self[SAMPLE_TABLE_FILE_KEY] is not None:
            st = self[SAMPLE_TABLE_FILE_KEY]
        else:
            if CONFIG_KEY not in self:
                _LOGGER.info("No config key in Project, or reading project from dict")
                return
            if CFG_SAMPLE_TABLE_KEY not in self[CONFIG_KEY]:
                _LOGGER.debug("no {} found".format(CFG_SAMPLE_TABLE_KEY))
                return
            st = self[CONFIG_KEY][CFG_SAMPLE_TABLE_KEY]

        if self[SUBSAMPLE_TABLES_FILE_KEY] is not None:
            sst = self[SUBSAMPLE_TABLES_FILE_KEY]
        else:
            if CONFIG_KEY in self and CFG_SUBSAMPLE_TABLE_KEY in self[CONFIG_KEY]:
                sst = make_list(self[CONFIG_KEY][CFG_SUBSAMPLE_TABLE_KEY], str)
            else:
                sst = None

        if st is not None:
            parser_class = select_parser(path=st)
            self[SAMPLE_DF_KEY] = parser_class(path=st).table
            self[SAMPLE_DF_LARGE] = self[SAMPLE_DF_KEY].shape[0] > 1000
        else:
            _LOGGER.warning(no_metadata_msg.format(CFG_SAMPLE_TABLE_KEY))
            self[SAMPLE_DF_KEY] = None
        if sst is not None:
            ssts = []
            for subsample_table in sst:
                parser_class = select_parser(path=subsample_table)
                ssts.append(parser_class(path=subsample_table).table)
            self[SUBSAMPLE_DF_KEY] = ssts
        else:
            _LOGGER.debug(no_metadata_msg.format(CFG_SUBSAMPLE_TABLE_KEY))
            self[SUBSAMPLE_DF_KEY] = None

    @property
    def pep_version(self):
        """
        The declared PEP version string

        It is validated to make sure it is a valid PEP version string

        :raise InvalidConfigFileException: in case of invalid PEP version
        :return str: PEP version string
        """
        req_version_str = ".".join(REQUIRED_VERSION)
        # if no config file was passed (init with sample table csv)
        # then just auto-assign the required version
        if CONFIG_KEY not in self:
            return req_version_str
        # if the pep_version was omitted from the config file
        # then just warn the user and auto assign
        if CONFIG_VERSION_KEY not in self[CONFIG_KEY]:
            _LOGGER.warning(
                f"Config file does not have version key. Defaulting to {req_version_str}"
            )
            return req_version_str

        v_str = self[CONFIG_KEY][CONFIG_VERSION_KEY]
        if not isinstance(v_str, str):
            raise InvalidConfigFileException(f"{CONFIG_VERSION_KEY} must be a string")
        v_bundle = v_str.split(".")
        if len(v_bundle) != 3:
            raise InvalidConfigFileException(
                f"Version string is not tripartite: {v_str}"
            )
        try:
            v_bundle = list(map(int, v_bundle))
        except ValueError:
            raise InvalidConfigFileException(
                f"Version string elements are not coercible to integers: {v_str}"
            )
        if v_bundle[0] < 2:
            raise InvalidConfigFileException(
                f"PEP version is invalid: {v_str}. "
                f"Please use version {req_version_str} or previous versions of peppy package."
            )
        return ".".join(list(map(str, v_bundle)))

    def get_sample(self, sample_name):
        """
        Get an individual sample object from the project.

        Will raise a ValueError if the sample is not found.
        In the case of multiple samples with the same name (which is not
        typically allowed), a warning is raised and the first sample is returned

        :param str sample_name: The name of a sample to retrieve
        :raise ValueError: if there's no sample with the specified name defined
        :return peppy.Sample: The requested Sample object
        """
        samples = self.get_samples([sample_name])
        if len(samples) > 1:
            _LOGGER.warning(
                f"{len(samples)} samples matched the name: {sample_name}. Returning the first one."
            )
        try:
            return samples[0]
        except IndexError:
            raise ValueError(f"Project has no sample named {sample_name}.")

    def get_samples(self, sample_names):
        """
        Returns a list of sample objects given a list of sample names

        :param list sample_names: A list of sample names to retrieve
        :return list[peppy.Sample]: A list of Sample objects
        """
        return [s for s in self.samples if s[self.st_index] in sample_names]


def infer_delimiter(filepath):
    """
    From extension infer delimiter used in a separated values file.

    :param str filepath: path to file about which to make inference
    :return str | NoneType: extension if inference succeeded; else null
    """
    ext = os.path.splitext(filepath)[1][1:].lower()
    return {"txt": "\t", "tsv": "\t", "csv": ","}.get(ext)


def _make_sections_absolute(object, sections, cfg_path):
    for key in sections:
        try:
            relpath = object[key]
        except KeyError:
            _LOGGER.debug(
                "No '{}' section in configuration file: {}".format(key, cfg_path)
            )
            continue
        if relpath is None:
            continue
        _LOGGER.debug("Ensuring absolute path for '{}'".format(relpath))
        # Parsed from YAML, so small space of possible datatypes
        if isinstance(relpath, list):
            absolute = [
                make_abs_via_cfg(maybe_relpath, cfg_path) for maybe_relpath in relpath
            ]
        else:
            absolute = make_abs_via_cfg(relpath, cfg_path)
        _LOGGER.debug("Setting '{}' to '{}'".format(key, absolute))
        object[key] = absolute<|MERGE_RESOLUTION|>--- conflicted
+++ resolved
@@ -57,18 +57,9 @@
     SUBSAMPLE_TABLE_INDEX_KEY,
     SUBSAMPLE_TABLES_FILE_KEY,
 )
-<<<<<<< HEAD
+
 from .exceptions import *
 from .sample import Sample
-from .utils import copy, is_config, load_yaml, make_abs_via_cfg, make_list
-=======
-from .exceptions import (
-    IllegalStateException,
-    InvalidConfigFileException,
-    InvalidSampleTableFileException,
-    MissingAmendmentError,
-    SampleTableFileException,
-)
 from .utils import (
     copy,
     extract_custom_index_for_sample_table,
@@ -78,7 +69,6 @@
     make_abs_via_cfg,
     make_list,
 )
->>>>>>> 3f5da476
 
 _LOGGER = getLogger(PKG_NAME)
 
