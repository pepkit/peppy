--- conflicted
+++ resolved
@@ -307,17 +307,13 @@
             p_dict["_samples"] = [s.to_dict() for s in self.samples]
         return p_dict
 
-<<<<<<< HEAD
     def _create_samples_from_pd(self, pd_object):
         self[SAMPLE_DF_KEY] = pd_object
         self[SAMPLE_DF_LARGE] = self[SAMPLE_DF_KEY].shape[0] > 1000
         self[SUBSAMPLE_DF_KEY] = None
         self.load_samples()
 
-    def create_samples(self, modify=False):
-=======
     def create_samples(self, modify: bool = False):
->>>>>>> a5e7f780
         """
         Populate Project with Sample objects
         """
