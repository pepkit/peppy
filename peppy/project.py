"""
Build a Project object.
"""
import os
from collections.abc import Mapping
from logging import getLogger
from typing import Dict, List, Tuple, Union, Iterable

import pandas as pd
from attmap import PathExAttMap
from pandas.core.common import flatten
from rich.progress import track
from ubiquerg import is_url
import math

from peppy.sample import Sample

from .parsers import select_parser

from .const import (
    ACTIVE_AMENDMENTS_KEY,
    AMENDMENTS_KEY,
    ATTR_KEY_PREFIX,
    CFG_IMPORTS_KEY,
    CFG_SAMPLE_TABLE_KEY,
    CFG_SUBSAMPLE_TABLE_KEY,
    CONFIG_FILE_KEY,
    CONFIG_KEY,
    CONFIG_VERSION_KEY,
    CONSTANT_KEY,
    DERIVED_ATTRS_KEY,
    DERIVED_KEY,
    DERIVED_SOURCES_KEY,
    DESC_KEY,
    DUPLICATED_KEY,
    IMPLIED_COND_KEYS,
    IMPLIED_IF_KEY,
    IMPLIED_KEY,
    IMPLIED_THEN_KEY,
    MAX_PROJECT_SAMPLES_REPR,
    METADATA_KEY,
    NAME_KEY,
    PKG_NAME,
    PROJ_MODS_KEY,
    REMOVE_KEY,
    REQUIRED_VERSION,
    SAMPLE_DF_KEY,
    SAMPLE_DF_LARGE,
    SAMPLE_EDIT_FLAG_KEY,
    SAMPLE_MODIFIERS,
    SAMPLE_MODS_KEY,
    SAMPLE_NAME_ATTR,
    SAMPLE_TABLE_FILE_KEY,
    SAMPLE_TABLE_INDEX_KEY,
    SUBSAMPLE_DF_KEY,
    SUBSAMPLE_NAME_ATTR,
    SUBSAMPLE_TABLE_INDEX_KEY,
    SUBSAMPLE_TABLES_FILE_KEY,
    PEP_LATEST_VERSION,
)

from .exceptions import *
from .sample import Sample
from .utils import (
    copy,
    extract_custom_index_for_sample_table,
    extract_custom_index_for_subsample_table,
    is_cfg_or_anno,
    load_yaml,
    make_abs_via_cfg,
    make_list,
)

_LOGGER = getLogger(PKG_NAME)


@copy
class Project(PathExAttMap):
    """
    A class to model a Project (collection of samples and metadata).

    :param str cfg: Project config file (YAML) or sample table (CSV/TSV)
        with one row per sample to constitute project
    :param str | Iterable[str] sample_table_index: name of the columns to set
        the sample_table index to
    :param str | Iterable[str] subsample_table_index: name of the columns to set
        the subsample_table index to
    :param str | Iterable[str] amendments: names of the amendments to activate
    :param Iterable[str] amendments: amendments to use within configuration file
    :param bool defer_samples_creation: whether the sample creation should be skipped

    :Example:

    .. code-block:: python

        from peppy import Project
        prj = Project(cfg="ngs.yaml")
        samples = prj.samples
    """

    def __init__(
        self,
        cfg: str = None,
        amendments: Union[str, Iterable[str]] = None,
        sample_table_index: Union[str, Iterable[str]] = None,
        subsample_table_index: Union[str, Iterable[str]] = None,
        defer_samples_creation: bool = False,
    ):
        _LOGGER.debug(
            "Creating {}{}".format(
                self.__class__.__name__, " from file {}".format(cfg) if cfg else ""
            )
        )
        super(Project, self).__init__()
        is_cfg = is_cfg_or_anno(cfg)
        if is_cfg is None:
            # no 'cfg' provided. Empty Project will be created
            self[CONFIG_FILE_KEY] = None
            self[SAMPLE_TABLE_FILE_KEY] = None
            self[SUBSAMPLE_TABLES_FILE_KEY] = None
        elif is_cfg:
            # the provided 'cfg' is a project config file
            self[CONFIG_FILE_KEY] = cfg
            self[SAMPLE_TABLE_FILE_KEY] = None
            self[SUBSAMPLE_TABLES_FILE_KEY] = None
            self.parse_config_file(cfg, amendments)
        else:
            # the provided 'cfg' is a sample table
            self[SAMPLE_TABLE_FILE_KEY] = cfg
            self[SUBSAMPLE_TABLES_FILE_KEY] = None

        self._samples = []
        self[SAMPLE_EDIT_FLAG_KEY] = False

        # table indexes can be specified in config or passed to the object constructor
        # That's the priority order:
        # 1. constructor specified
        # 2. config specified (already set as Project attrs if config exists)
        # 3. defaults
        self.st_index = (
            sample_table_index or getattr(self, "st_index", None) or SAMPLE_NAME_ATTR
        )
        self.sst_index = (
            subsample_table_index
            or getattr(self, "sst_index", None)
            or [
                SAMPLE_NAME_ATTR,
                SUBSAMPLE_NAME_ATTR,
            ]
        )

        self.name = self.infer_name()
        self.description = self.get_description()

        if not defer_samples_creation:
            self.create_samples(modify=False if self[SAMPLE_TABLE_FILE_KEY] else True)
        self._sample_table = self._get_table_from_samples(
            index=self.st_index, initial=True
        )

    def __eq__(self, other):
        dict_self = self._convert_to_dict(self)
        dict_other = self._convert_to_dict(other)

        dict_self["_samples"] = [s.to_dict() for s in self.samples]
        dict_other["_samples"] = [s.to_dict() for s in other.samples]

        return dict_self == dict_other

    def _convert_to_dict(self, project_value=None):
        """
        Recursively transform various project values, objects, and attributes to a dictionary
        compatible format. Useful for creating an extended dictionary representation
        of the peppy project.

        :param project_value object - the value to transform
        """
        if isinstance(project_value, list):
            new_list = []
            for item_value in project_value:
                new_list.append(self._convert_to_dict(item_value))
            return new_list

        elif isinstance(project_value, dict):
            new_dict = {}
            for key, value in project_value.items():
                if key != "_project":
                    new_dict[key] = self._convert_to_dict(value)
            return new_dict

        elif isinstance(project_value, PathExAttMap):
            new_dict = PathExAttMap.to_dict(project_value)
            return self._convert_to_dict(new_dict)

        elif isinstance(project_value, Sample):
            new_dict = PathExAttMap.to_dict(project_value)
            return new_dict

        elif isinstance(project_value, pd.DataFrame):
            project_value = project_value.to_dict()
            project_value = self._nan_converter(project_value)
            return project_value

        else:
            return project_value

    def _nan_converter(self, nan_dict: Dict) -> Union[Dict, List]:
        """
        Searching and converting nan values to None
        :param dict nan_dict: dictionary with nan values
        """
        if isinstance(nan_dict, list):
            new_list = []
            for list_item in nan_dict:
                new_list.append(self._nan_converter(list_item))

            return new_list

        elif isinstance(nan_dict, dict):
            new_dict = {}
            for key, value in nan_dict.items():
                new_dict[key] = self._nan_converter(value)
            return new_dict
        elif isinstance(nan_dict, float):
            if math.isnan(nan_dict):
                return None
        else:
            return nan_dict

    def from_pandas(self, pandas_df: pd.DataFrame) -> object:
        """
        Init a peppy project instance from a pandas Dataframe
        :param pandas_df: in-memory pandas DataFrame object
        """
        self[SAMPLE_DF_KEY] = pandas_df
        self[SAMPLE_DF_LARGE] = self[SAMPLE_DF_KEY].shape[0] > 1000

        self.create_samples(modify=False if self[SAMPLE_TABLE_FILE_KEY] else True)
        self._sample_table = self._get_table_from_samples(
            index=self.st_index, initial=True
        )
        return self

    def from_dict(self, pep_dictionary: dict) -> object:
        """
        Init a peppy project instance from a dictionary representation
        of an already processed PEP.
        :param dict pep_dictionary: in-memory dict representation of processed pep.
        """
        _LOGGER.info(f"Processing project from dictionary...")
        if CONFIG_KEY not in self:
            self[CONFIG_KEY] = PathExAttMap()

        # extract custom index for sample table if exists
        self.st_index = extract_custom_index_for_sample_table(pep_dictionary)

        # extract custom subsample table index if exists
        self.sst_index = extract_custom_index_for_subsample_table(pep_dictionary)

        self._samples = [Sample(s, self) for s in pep_dictionary["_samples"]]

        self[CONFIG_KEY].add_entries(pep_dictionary[CONFIG_KEY])
        self[CONFIG_KEY][CONFIG_VERSION_KEY] = self.pep_version
        self[CONFIG_FILE_KEY] = pep_dictionary[CONFIG_FILE_KEY]

        self.st_index = pep_dictionary["st_index"]
        self.sst_index = pep_dictionary["sst_index"]

        self[SAMPLE_TABLE_FILE_KEY] = pep_dictionary[SAMPLE_TABLE_FILE_KEY]
        self[SUBSAMPLE_TABLES_FILE_KEY] = pep_dictionary[SUBSAMPLE_TABLES_FILE_KEY]

        self[NAME_KEY] = pep_dictionary[NAME_KEY]  # "name"
        self[DESC_KEY] = pep_dictionary[DESC_KEY]  # "description"
        self[SAMPLE_DF_LARGE] = pep_dictionary[SAMPLE_DF_LARGE]

        self[SAMPLE_DF_KEY] = pd.DataFrame(pep_dictionary[SAMPLE_DF_KEY])
        if pep_dictionary[SUBSAMPLE_DF_KEY] is not None:
            self[SUBSAMPLE_DF_KEY] = [
                pd.DataFrame(sub) for sub in pep_dictionary[SUBSAMPLE_DF_KEY]
            ]
        else:
            self[SUBSAMPLE_DF_KEY] = None

        if pep_dictionary["_sample_table"] is not None:
            self._sample_table = pd.DataFrame(pep_dictionary["_sample_table"])
        else:
            self._sample_table = None

        self[SAMPLE_EDIT_FLAG_KEY] = pep_dictionary[SAMPLE_EDIT_FLAG_KEY]

        _LOGGER.info(f"Project '{self.name}' has been initiated")

        return self

    def to_dict(self, expand: bool = False, extended: bool = False) -> dict:
        """
        Convert the Project object to a dictionary.

        :param bool expand: whether to expand the paths
        :param bool extended: whether extend the paths (is complete project dict)
        :return dict: a dictionary representation of the Project object
        """
        if extended:
            p_dict = self._convert_to_dict(self)
            p_dict["_samples"] = [s.to_dict() for s in self.samples]
        else:
            p_dict = self.config.to_dict(expand=expand)
            p_dict["_samples"] = [s.to_dict() for s in self.samples]
        return p_dict

    def create_samples(self, modify: bool = False):
        """
        Populate Project with Sample objects
        """
        self._samples: List[Sample] = self.load_samples()
        if modify:
            self.modify_samples()
        else:
            self._assert_samples_have_names()
            self._auto_merge_duplicated_names()

    def _reinit(self):
        """
        Clear all object attributes and initialize again
        """
        cfg_path = self[CONFIG_FILE_KEY] if CONFIG_FILE_KEY in self else None
        for attr in self.keys():
            del self[attr]
        self.__init__(cfg=cfg_path)

    def _get_table_from_samples(self, index, initial=False):
        """
        Generate a data frame from samples. Excludes private
        attrs (prepended with an underscore)

        :param str | Iterable[str] index: name of the columns to set the index to
        :return pandas.DataFrame: a data frame with current samples attributes
        """
        if initial and not self._modifier_exists():
            # if the sample table is generated for the first time
            # (there is no chance of manual sample edits)
            # and no sample_modifiers section is defined in the config,
            # then we can simply reuse the previously read anno sheet.
            df = self[SAMPLE_DF_KEY] if hasattr(self, SAMPLE_DF_KEY) else pd.DataFrame()
        else:
            df = pd.DataFrame.from_dict([s.to_dict() for s in self.samples])
        index = [index] if isinstance(index, str) else index
        if not all([i in df.columns for i in index]):
            _LOGGER.debug(
                f"Could not set {CFG_SAMPLE_TABLE_KEY} index. At least one of the "
                f"requested columns does not exist: {index}"
            )
            return df
        _LOGGER.debug(f"Setting sample_table index to: {index}")
        df.set_index(keys=index, drop=False, inplace=True)
        return df

    def parse_config_file(self, cfg_path, amendments=None):
        """
        Parse provided yaml config file and check required fields exist.

        :param str cfg_path: path to the config file to read and parse
        :param Iterable[str] amendments: Name of amendments to activate
        :raises KeyError: if config file lacks required section(s)
        """
        if CONFIG_KEY not in self:
            self[CONFIG_KEY] = PathExAttMap()
        if not os.path.exists(cfg_path) and not is_url(cfg_path):
            raise OSError(f"Project config file path does not exist: {cfg_path}")
        config = load_yaml(cfg_path)
        assert isinstance(
            config, Mapping
        ), "Config file parse did not yield a Mapping; got {} ({})".format(
            config, type(config)
        )

        _LOGGER.debug("Raw ({}) config data: {}".format(cfg_path, config))

        self.st_index = (
            config[SAMPLE_TABLE_INDEX_KEY] if SAMPLE_TABLE_INDEX_KEY in config else None
        )
        self.sst_index = (
            config[SUBSAMPLE_TABLE_INDEX_KEY]
            if SUBSAMPLE_TABLE_INDEX_KEY in config
            else None
        )
        # recursively import configs
        if (
            PROJ_MODS_KEY in config
            and CFG_IMPORTS_KEY in config[PROJ_MODS_KEY]
            and config[PROJ_MODS_KEY][CFG_IMPORTS_KEY]
        ):
            _make_sections_absolute(config[PROJ_MODS_KEY], [CFG_IMPORTS_KEY], cfg_path)
            _LOGGER.info(
                "Importing external Project configurations: {}".format(
                    ", ".join(config[PROJ_MODS_KEY][CFG_IMPORTS_KEY])
                )
            )
            for i in config[PROJ_MODS_KEY][CFG_IMPORTS_KEY]:
                _LOGGER.debug("Processing external config: {}".format(i))
                if os.path.exists(i):
                    self.parse_config_file(cfg_path=i)
                else:
                    _LOGGER.warning(
                        "External Project configuration does not" " exist: {}".format(i)
                    )

        self[CONFIG_KEY].add_entries(config)
        # Parse yaml into the project.config attributes
        _LOGGER.debug("Adding attributes: {}".format(", ".join(config)))
        # Overwrite any config entries with entries in the amendments
        amendments = [amendments] if isinstance(amendments, str) else amendments
        if amendments:
            for amendment in amendments:
                c = self[CONFIG_KEY]
                if (
                    PROJ_MODS_KEY in c
                    and AMENDMENTS_KEY in c[PROJ_MODS_KEY]
                    and c[PROJ_MODS_KEY][AMENDMENTS_KEY] is not None
                ):
                    _LOGGER.debug("Adding entries for amendment '{}'".format(amendment))
                    try:
                        amends = c[PROJ_MODS_KEY][AMENDMENTS_KEY][amendment]
                    except KeyError:
                        raise MissingAmendmentError(
                            amendment, c[PROJ_MODS_KEY][AMENDMENTS_KEY]
                        )
                    _LOGGER.debug("Updating with: {}".format(amends))
                    self[CONFIG_KEY].add_entries(amends)
                    _LOGGER.info("Using amendments: {}".format(amendment))
                else:
                    raise MissingAmendmentError(amendment)
            self[ACTIVE_AMENDMENTS_KEY] = amendments

        # determine config version and reformat it, if needed
        self[CONFIG_KEY][CONFIG_VERSION_KEY] = self.pep_version
        # here specify cfg sections that may need expansion
        relative_vars = [CFG_SAMPLE_TABLE_KEY, CFG_SUBSAMPLE_TABLE_KEY]
        _make_sections_absolute(self[CONFIG_KEY], relative_vars, cfg_path)

    def load_samples(self):
        """
        Read the sample_table and subsample_tables into dataframes
        and store in the object root. The values sourced from the
        project config can be overwritten by the optional arguments.

        :param str sample_table: a path to a sample table
        :param List[str] sample_table: a list of paths to sample tables
        """
        self._read_sample_data()
        samples_list = []
        if SAMPLE_DF_KEY not in self:
            return []

        if CONFIG_KEY not in self:
            self[CONFIG_KEY] = {CONFIG_VERSION_KEY: PEP_LATEST_VERSION}
            self[CONFIG_FILE_KEY] = None

        elif len(self[CONFIG_KEY]) < 1:
            self[CONFIG_KEY][CONFIG_VERSION_KEY] = PEP_LATEST_VERSION
            self[CONFIG_FILE_KEY] = None

        for _, r in self[SAMPLE_DF_KEY].iterrows():
            samples_list.append(Sample(r.dropna(), prj=self))
        return samples_list

    def modify_samples(self):
        """
        Perform any sample modifications defined in the config.
        """
        if self._modifier_exists():
            mod_diff = set(self[CONFIG_KEY][SAMPLE_MODS_KEY].keys()) - set(
                SAMPLE_MODIFIERS
            )
            if len(mod_diff) > 0:
                _LOGGER.warning(
                    "Config '{}' section contains unrecognized "
                    "subsections: {}".format(SAMPLE_MODS_KEY, mod_diff)
                )
        self.attr_remove()
        self.attr_constants()
        self.attr_synonyms()
        self.attr_imply()
        self._assert_samples_have_names()
        self._auto_merge_duplicated_names()
        self.attr_merge()
        self.attr_derive()

    def _modifier_exists(self, modifier_key=None):
        """
        Check whether a specified sample modifier is defined and can be applied

        If no modifier is specified, only the sample_modifiers section's
        existence is checked

        :param str modifier_key: modifier key to be checked
        :return bool: whether the requirements are met
        """
        _LOGGER.debug("Checking existence: {}".format(modifier_key))
        if CONFIG_KEY not in self or SAMPLE_MODS_KEY not in self[CONFIG_KEY]:
            return False
        if (
            modifier_key is not None
            and modifier_key not in self[CONFIG_KEY][SAMPLE_MODS_KEY]
        ):
            return False
        return True

    def attr_remove(self):
        """
        Remove declared attributes from all samples that have them defined
        """

        def _del_if_in(obj, attr):
            if attr in obj:
                del obj[attr]

        if self._modifier_exists(REMOVE_KEY):
            to_remove = self[CONFIG_KEY][SAMPLE_MODS_KEY][REMOVE_KEY]
            _LOGGER.debug("Removing attributes: {}".format(to_remove))
            for s in track(
                self.samples,
                description="Removing sample attributes",
                disable=not self.is_sample_table_large,
            ):
                for attr in to_remove:
                    _del_if_in(s, attr)

    def attr_constants(self):
        """
        Update each Sample with constants declared by a Project.
        If Project does not declare constants, no update occurs.
        """
        if self._modifier_exists(CONSTANT_KEY):
            to_append = self[CONFIG_KEY][SAMPLE_MODS_KEY][CONSTANT_KEY]
            _LOGGER.debug("Applying constant attributes: {}".format(to_append))

            for s in track(
                self.samples,
                description="Applying constant sample attributes",
                disable=not self.is_sample_table_large,
            ):
                for attr, val in to_append.items():
                    if attr not in s:
                        s.update({attr: val})

    def attr_synonyms(self):
        """
        Copy attribute values for all samples to a new one
        """
        if self._modifier_exists(DUPLICATED_KEY):
            synonyms = self[CONFIG_KEY][SAMPLE_MODS_KEY][DUPLICATED_KEY]
            _LOGGER.debug("Applying synonyms: {}".format(synonyms))
            for sample in track(
                self.samples,
                description="Applying synonymous sample attributes",
                disable=not self.is_sample_table_large,
            ):
                for attr, new in synonyms.items():
                    if attr in sample:
                        setattr(sample, new, getattr(sample, attr))
                    else:
                        _LOGGER.warning(
                            f"The sample attribute to duplicate not found: {attr}"
                        )

    def _assert_samples_have_names(self):
        """
        Make sure samples have sample_name attribute specified.
        Try to derive this attribute first.

        :raise InvalidSampleTableFileException: if names are not specified
        """
        try:
            # before merging, which requires sample_name attribute to map
            # sample_table rows to subsample_table rows,
            # perform only sample_name attr derivation
            if (
                SAMPLE_NAME_ATTR
                in self[CONFIG_KEY][SAMPLE_MODS_KEY][DERIVED_KEY][DERIVED_ATTRS_KEY]
            ):
                self.attr_derive(attrs=[SAMPLE_NAME_ATTR])
        except KeyError:
            pass
        for sample in self.samples:
            if self.st_index not in sample:
                msg_base = "{st} is missing '{sn}' column; ".format(
                    st=CFG_SAMPLE_TABLE_KEY, sn=self.st_index
                )
                msg = msg_base + "you must specify {sn}s in {st} or derive them".format(
                    st=CFG_SAMPLE_TABLE_KEY, sn=self.st_index
                )
                if self.st_index != SAMPLE_NAME_ATTR:
                    try:
                        custom_sample_name = getattr(sample, self.st_index)
                    except AttributeError:
                        raise InvalidSampleTableFileException(
                            f"Specified {CFG_SAMPLE_TABLE_KEY} index ({self.st_index}) does not exist"
                        )
                    setattr(sample, SAMPLE_NAME_ATTR, custom_sample_name)
                    _LOGGER.warning(
                        msg_base
                        + f"using specified {CFG_SAMPLE_TABLE_KEY} index ({self.st_index}) instead. "
                        + f"Setting name: {custom_sample_name}"
                    )
                else:
                    raise InvalidSampleTableFileException(msg)

    def _auto_merge_duplicated_names(self):
        """
        If sample_table specifies samples with non-unique names, try to merge these samples

        :raises IllegalStateException: if both duplicated samples are detected and subsample_table is
            specified in the config
        """
        sample_names_list = [getattr(s, self.st_index) for s in self.samples]
        duplicated_sample_ids = self._get_duplicated_sample_ids(sample_names_list)

        if not duplicated_sample_ids:
            return

        _LOGGER.info(
            f"Found {len(duplicated_sample_ids)} samples with non-unique names: {duplicated_sample_ids}. Attempting to auto-merge."
        )
        if SUBSAMPLE_DF_KEY in self and self[SUBSAMPLE_DF_KEY] is not None:
            raise IllegalStateException(
                f"Duplicated sample names found and subsample_table is specified in the config; "
                f"you may use either auto-merging or subsample_table-based merging. "
                f"Duplicates: {duplicated_sample_ids}"
            )

        for duplicated_id in duplicated_sample_ids:
            (
                duplicated_samples,
                non_duplicated_samples,
            ) = self._get_duplicated_and_not_duplicated_samples(
                duplicated_id, self.st_index, self.samples
            )
            sample_attributes = [
                attr
                for attr in duplicated_samples[0].keys()
                if not attr.startswith("_")
            ]
            merged_attrs = self._get_merged_attributes(
                sample_attributes, duplicated_samples
            )
            self._samples = non_duplicated_samples

            # make single element lists scalars
            for attribute_name, values in merged_attrs.items():
                if isinstance(values, list) and len(list(set(values))) == 1:
                    merged_attrs[attribute_name] = values[0]

            self.add_samples(Sample(series=merged_attrs))

    @staticmethod
    def _get_duplicated_and_not_duplicated_samples(
        duplication: str, st_index: str, samples: List[Sample]
    ) -> Tuple[List, List]:
        """
        Iterates over list of samples and splits them into list of duplicated samples and list of not duplicated.

        Args:
            duplication: Sample ID.
            st_index: Sample table index.
            samples: List of Sample instances.

        Returns:
            List of Sample objects of duplicated samples and not duplicated samples.
        """
        duplicated_samples, not_duplicated_samples = [], []
        for sample in samples:
            if sample[st_index] == duplication:
                duplicated_samples.append(sample)
            else:
                not_duplicated_samples.append(sample)
        return duplicated_samples, not_duplicated_samples

    @staticmethod
    def _all_values_in_the_list_are_the_same(list_of_values: List) -> bool:
        return all(value == list_of_values[0] for value in list_of_values)

    @staticmethod
    def _get_duplicated_sample_ids(sample_names_list: List) -> set:
        return set(
            [
                sample_id
                for sample_id in track(
                    sample_names_list,
                    description="Detecting duplicate sample names",
                    disable=not Project.is_sample_table_large,
                )
                if sample_names_list.count(sample_id) > 1
            ]
        )

    @staticmethod
    def _get_merged_attributes(
        sample_attributes: List[str], duplicated_samples: List[Sample]
    ) -> dict:
        merged_attributes = {}
        for attr in sample_attributes:

            attribute_values = []
            for sample in duplicated_samples:
<<<<<<< HEAD
                attribute_value_for_sample = Project.safe_getattr(sample, attr)
=======
                attribute_value_for_sample = getattr(sample, attr, "")
>>>>>>> 6c29294a
                attribute_values.append(attribute_value_for_sample)

            merged_attributes[attr] = list(flatten(attribute_values))

        return merged_attributes

<<<<<<< HEAD
    @staticmethod
    def safe_getattr(object: object, attribute: str):
        try:
            return getattr(object, attribute)
        except AttributeError:
            return ""

=======
>>>>>>> 6c29294a
    def attr_merge(self):
        """
        Merge sample subannotations (from subsample table) with
        sample annotations (from sample_table)
        """
        if SUBSAMPLE_DF_KEY not in self or self[SUBSAMPLE_DF_KEY] is None:
            _LOGGER.debug("No {} found, skipping merge".format(CFG_SUBSAMPLE_TABLE_KEY))
            return
        for subsample_table in self[SUBSAMPLE_DF_KEY]:
            for n in list(subsample_table[self.st_index]):
                if n not in [s[SAMPLE_NAME_ATTR] for s in self.samples]:
                    _LOGGER.warning(
                        ("Couldn't find matching sample for subsample: {}").format(n)
                    )
            for sample in track(
                self.samples,
                description=f"Merging subsamples, adding sample attrs: {', '.join(subsample_table.keys())}",
                disable=not self.is_sample_table_large,
            ):
                sample_colname = self.st_index
                if sample_colname not in subsample_table.columns:
                    raise KeyError(
                        "Subannotation requires column '{}'.".format(sample_colname)
                    )
                _LOGGER.debug(
                    "Using '{}' as sample name column from "
                    "subannotation table".format(sample_colname)
                )
                sample_indexer = (
                    subsample_table[sample_colname] == sample[SAMPLE_NAME_ATTR]
                )
                this_sample_rows = subsample_table[sample_indexer].dropna(
                    how="all", axis=1
                )
                if len(this_sample_rows) == 0:
                    _LOGGER.debug(
                        "No merge rows for sample '%s', skipping",
                        sample[SAMPLE_NAME_ATTR],
                    )
                    continue
                _LOGGER.debug("%d rows to merge", len(this_sample_rows))
                _LOGGER.debug("Merge rows dict: {}".format(this_sample_rows.to_dict()))

                merged_attrs = {key: list() for key in this_sample_rows.columns}
                _LOGGER.debug(this_sample_rows)
                for subsample_row_id, row in this_sample_rows.iterrows():
                    try:
                        row[SUBSAMPLE_NAME_ATTR]
                    except KeyError:
                        row[SUBSAMPLE_NAME_ATTR] = str(subsample_row_id)
                    rowdata = row.to_dict()

                    def _select_new_attval(merged_attrs, attname, attval):
                        """
                        Select new attribute value for the merged columns
                        dictionary
                        """
                        if attname in merged_attrs:
                            return merged_attrs[attname] + [attval]
                        return [str(attval).rstrip()]

                    for attname, attval in rowdata.items():
                        if attname == sample_colname or not attval:
                            _LOGGER.debug("Skipping KV: {}={}".format(attname, attval))
                            continue
                        _LOGGER.debug(
                            "merge: sample '{}'; '{}'='{}'".format(
                                sample[SAMPLE_NAME_ATTR], attname, attval
                            )
                        )
                        merged_attrs[attname] = _select_new_attval(
                            merged_attrs, attname, attval
                        )

                # remove sample name from the data with which to update sample
                merged_attrs.pop(sample_colname, None)

                _LOGGER.debug(
                    "Updating Sample {}: {}".format(
                        sample[SAMPLE_NAME_ATTR], merged_attrs
                    )
                )
                sample.update(merged_attrs)

    def attr_imply(self):
        """
        Infer value for additional field(s) from other field(s).

        Add columns/fields to the sample based on values in those already-set
        that the sample's project defines as indicative of implications for
        additional data elements for the sample.
        """
        if not self._modifier_exists(IMPLIED_KEY):
            return
        implications = self[CONFIG_KEY][SAMPLE_MODS_KEY][IMPLIED_KEY]
        if not isinstance(implications, list):
            raise InvalidConfigFileException(
                "{}.{} has to be a list of key-value pairs".format(
                    SAMPLE_MODS_KEY, IMPLIED_KEY
                )
            )
        _LOGGER.debug("Sample attribute implications: {}".format(implications))
        for implication in implications:
            if not all([key in implication for key in IMPLIED_COND_KEYS]):
                raise InvalidConfigFileException(
                    "{}.{} section is invalid: {}".format(
                        SAMPLE_MODS_KEY, IMPLIED_KEY, implication
                    )
                )
        for sample in track(
            self.samples,
            description="Implying sample attributes",
            disable=not self.is_sample_table_large,
        ):
            for implication in implications:
                implier_attrs = list(implication[IMPLIED_IF_KEY].keys())
                implied_attrs = list(implication[IMPLIED_THEN_KEY].keys())
                _LOGGER.debug(
                    "Setting Sample attributes implied by '{}'".format(implier_attrs)
                )
                for implier_attr in implier_attrs:
                    implier_val = implication[IMPLIED_IF_KEY][implier_attr]
                    if implier_attr not in sample:
                        _LOGGER.debug(
                            "Sample lacks implier attr ({}), "
                            "skipping:".format(implier_attr)
                        )
                        break
                    sample_val = sample[implier_attr]
                    if sample_val not in implier_val:
                        _LOGGER.debug(
                            "Sample attr value does not match any of implier "
                            "requirements ({} not in {}), skipping".format(
                                sample_val, implier_val
                            )
                        )
                        break
                else:
                    # only executed if the inner loop did NOT break
                    for implied_attr in implied_attrs:
                        imp_val = implication[IMPLIED_THEN_KEY][implied_attr]
                        _LOGGER.debug(
                            "Setting implied attr: '{}={}'".format(
                                implied_attr, imp_val
                            )
                        )
                        sample.__setitem__(implied_attr, imp_val)

    def attr_derive(self, attrs=None):
        """
        Set derived attributes for all Samples tied to this Project instance
        """
        if not self._modifier_exists(DERIVED_KEY):
            return
        da = self[CONFIG_KEY][SAMPLE_MODS_KEY][DERIVED_KEY][DERIVED_ATTRS_KEY]
        ds = self[CONFIG_KEY][SAMPLE_MODS_KEY][DERIVED_KEY][DERIVED_SOURCES_KEY]
        derivations = attrs or (da if isinstance(da, list) else [da])
        _LOGGER.debug("Derivations to be done: {}".format(derivations))
        for sample in track(
            self.samples,
            description="Deriving sample attributes",
            disable=not self.is_sample_table_large,
        ):
            for attr in derivations:
                if not hasattr(sample, attr):
                    _LOGGER.debug("sample lacks '{}' attribute".format(attr))
                    continue
                elif attr in sample._derived_cols_done:
                    _LOGGER.debug("'{}' has been derived".format(attr))
                    continue
                _LOGGER.debug(
                    "Deriving '{}' attribute for '{}'".format(attr, sample.sample_name)
                )

                # Set {atr}_key, so the original source can also be retrieved
                setattr(sample, ATTR_KEY_PREFIX + attr, getattr(sample, attr))

                derived_attr = sample.derive_attribute(ds, attr)
                if derived_attr:
                    _LOGGER.debug("Setting '{}' to '{}'".format(attr, derived_attr))
                    setattr(sample, attr, derived_attr)
                else:
                    _LOGGER.debug(
                        "Not setting null/empty value for data source"
                        " '{}': {}".format(attr, type(derived_attr))
                    )
                sample._derived_cols_done.append(attr)

    def activate_amendments(self, amendments):
        """
        Update settings based on amendment-specific values.

        This method will update Project attributes, adding new values
        associated with the amendments indicated, and in case of collision with
        an existing key/attribute the amendments' values will be favored.

        :param Iterable[str] amendments: A string with amendment
            names to be activated
        :return peppy.Project: Updated Project instance
        :raise TypeError: if argument to amendment parameter is null
        :raise NotImplementedError: if this call is made on a project not
            created from a config file
        """
        amendments = [amendments] if isinstance(amendments, str) else amendments
        if amendments is None:
            raise TypeError(
                "The amendment argument can not be null. To deactivate an "
                "amendment use the deactivate_amendments method."
            )
        if not self[CONFIG_FILE_KEY]:
            raise NotImplementedError(
                "amendment activation isn't supported on a project not "
                "created from a config file"
            )
        prev = [(k, v) for k, v in self.items() if not k.startswith("_")]
        conf_file = self[CONFIG_FILE_KEY]
        self.__init__(cfg=conf_file, amendments=amendments)
        for k, v in prev:
            if k.startswith("_"):
                continue
            if k not in self or (self.is_null(k) and v is not None):
                _LOGGER.debug("Restoring {}: {}".format(k, v))
                self[k] = v
        self[ACTIVE_AMENDMENTS_KEY] = amendments
        return self

    def deactivate_amendments(self):
        """
        Bring the original project settings back.

        :return peppy.Project: Updated Project instance
        :raise NotImplementedError: if this call is made on a project not
            created from a config file
        """
        if ACTIVE_AMENDMENTS_KEY not in self or self[ACTIVE_AMENDMENTS_KEY] is None:
            _LOGGER.warning("No amendments have been activated.")
            return self
        if not self[CONFIG_FILE_KEY]:
            raise NotImplementedError(
                "amendments deactivation isn't supported on a project that "
                "lacks a config file."
            )
        self._reinit()
        return self

    def add_samples(self, samples):
        """
        Add list of Sample objects

        :param peppy.Sample | Iterable[peppy.Sample] samples: samples to add
        """
        samples = [samples] if isinstance(samples, Sample) else samples
        for sample in samples:
            if not isinstance(sample, Sample):
                _LOGGER.warning("Not a peppy.Sample object, not adding")
                continue
            self._samples.append(sample)
            self[SAMPLE_EDIT_FLAG_KEY] = True

    def remove_samples(self, sample_names):
        """
        Remove Samples from Project

        :param Iterable[str] sample_names: sample names to remove
        """
        sample_names = [sample_names] if isinstance(sample_names, str) else sample_names
        samples_keep = [
            s for s in self.samples if s[self.sample_name_colname] not in sample_names
        ]
        if len(self._samples) != len(samples_keep):
            self._samples = samples_keep
            self[SAMPLE_EDIT_FLAG_KEY] = True

    def infer_name(self):
        """
        Infer project name from config file path.

        First assume the name is the folder in which the config file resides,
        unless that folder is named "metadata", in which case the project name
        is the parent of that folder.

        :return str: inferred name for project.
        :raise InvalidConfigFileException: if the project lacks both a name and
            a configuration file (no basis, then, for inference)
        :raise InvalidConfigFileException: if specified Project name is invalid
        """
        if CONFIG_KEY not in self:
            return
        if hasattr(self[CONFIG_KEY], "name"):
            if " " in self[CONFIG_KEY].name:
                raise InvalidConfigFileException(
                    "Specified Project name ({}) contains whitespace".format(
                        self[CONFIG_KEY].name
                    )
                )
            return self[CONFIG_KEY].name.replace(" ", "_")
        if not self[CONFIG_FILE_KEY]:
            raise NotImplementedError(
                "Project name inference isn't supported "
                "on a project that lacks a config file."
            )
        config_folder = os.path.dirname(self[CONFIG_FILE_KEY])
        project_name = os.path.basename(config_folder)
        if project_name == METADATA_KEY:
            project_name = os.path.basename(os.path.dirname(config_folder))
        return project_name.replace(" ", "_")

    def get_description(self):
        """
        Infer project description from config file.

        The provided description has to be of class coercible to string

        :return str: inferred name for project.
        :raise InvalidConfigFileException: if description is not of class
            coercible to string
        """
        if CONFIG_KEY not in self:
            return
        if hasattr(self[CONFIG_KEY], DESC_KEY):
            desc_str = str(self[CONFIG_KEY][DESC_KEY])
            if not isinstance(desc_str, str):
                try:
                    desc_str = str(desc_str)
                except Exception as e:
                    raise InvalidConfigFileException(
                        "Could not convert the specified Project description "
                        "({}) to string. Caught exception: {}".format(
                            desc_str, getattr(e, "message", repr(e))
                        )
                    )
            return desc_str

    def __str__(self):
        """Representation in interpreter."""
        if len(self) == 0:
            return "{}"
        msg = "Project"
        if NAME_KEY in self and self[NAME_KEY] is not None:
            msg += f" '{self[NAME_KEY]}'"
        if CONFIG_FILE_KEY in self and self[CONFIG_FILE_KEY] is not None:
            msg += f" ({self[CONFIG_FILE_KEY]})"
        if DESC_KEY in self and self[DESC_KEY] is not None:
            msg += f"\n{DESC_KEY}: {self[DESC_KEY]}"
        try:
            num_samples = len(self._samples)
        except (AttributeError, TypeError):
            _LOGGER.debug("No samples established on project")
            num_samples = 0
        if num_samples > 0:
            msg = f"{msg}\n{num_samples} samples"
            sample_names = [getattr(s, self.st_index) for s in self.samples]
            repr_names = sample_names[:MAX_PROJECT_SAMPLES_REPR]
            context = (
                f" (showing first {MAX_PROJECT_SAMPLES_REPR})"
                if num_samples > MAX_PROJECT_SAMPLES_REPR
                else ""
            )
            msg = f"{msg}{context}: {', '.join(repr_names)}"
        else:
            msg = f"{msg} 0 samples"
        if CONFIG_KEY not in self:
            return msg
        msg = f"{msg}\nSections: {', '.join([s for s in self[CONFIG_KEY].keys()])}"
        if (
            PROJ_MODS_KEY in self[CONFIG_KEY]
            and AMENDMENTS_KEY in self[CONFIG_KEY][PROJ_MODS_KEY]
        ):
            msg = f"{msg}\nAmendments: {', '.join(self[CONFIG_KEY][PROJ_MODS_KEY][AMENDMENTS_KEY].keys())}"
        if self.amendments:
            msg = (
                f"{msg}\nActivated amendments: {', '.join(self[ACTIVE_AMENDMENTS_KEY])}"
            )
        return msg

    @property
    def amendments(self):
        """
        Return currently active list of amendments or None if none was activated

        :return Iterable[str]: a list of currently active amendment names
        """
        return self[ACTIVE_AMENDMENTS_KEY] if ACTIVE_AMENDMENTS_KEY in self else None

    @property
    def list_amendments(self):
        """
        Return a list of available amendments or None if not declared

        :return Iterable[str]: a list of available amendment names
        """
        try:
            return self[CONFIG_KEY][PROJ_MODS_KEY][AMENDMENTS_KEY].keys()
        except Exception as e:
            _LOGGER.debug(
                "Could not retrieve available amendments: {}".format(
                    getattr(e, "message", repr(e))
                )
            )
            return None

    @property
    def config(self):
        """
        Get the config mapping

        :return Mapping: config. May be formatted to comply with the most
            recent version specifications
        """
        return self[CONFIG_KEY] if CONFIG_KEY in self else PathExAttMap()

    @property
    def config_file(self):
        """
        Get the config file path

        :return str: path to the config file
        """
        return self[CONFIG_FILE_KEY]

    @property
    def samples(self):
        """
        Generic/base Sample instance for each of this Project's samples.

        :return Iterable[Sample]: Sample instance for each
            of this Project's samples
        """
        if self._samples:
            return self._samples
        if SAMPLE_DF_KEY not in self or self[SAMPLE_DF_KEY] is None:
            _LOGGER.debug("No samples are defined")
            return []

    @property
    def sample_table_index(self):
        """
        The effective sample table index.

        It is `sample_name` by default, but could be overwritten by the selected sample table index,
        defined on the object instantiation stage or in the project configuration file
        via `sample_table_index` field.

        That's the sample table index selection priority order:

        1. Constructor specified
        2. Config specified
        3. Deafult: `sample_table`

        :return str: name of the column that consist of sample identifiers
        """
        # this property is used solely for documentation purposes
        return self.st_index

    @property
    def subsample_table_index(self):
        """
        The effective subsample table indexes.

        It is `[subasample_name, sample_name]` by default,
        but could be overwritten by the selected subsample table indexes,
        defined on the object instantiation stage or in the project configuration file
        via `subsample_table_index` field.

        That's the subsample table indexes selection priority order:

        1. Constructor specified
        2. Config specified
        3. Deafult: `[subasample_name, sample_name]`

        :return List[str]: names of the columns that consist of sample and subsample identifiers
        """
        # this property is used solely for documentation purposes
        return self.sst_index

    @property
    def sample_name_colname(self):
        """
        **Deprecated, please use `Project.sample_table_index` instead**

        Name of the effective sample name containing column in the sample table.

        It is "sample_name" by default, but when it's missing it could be
        replaced by the selected sample table index, defined on the
        object instantiation stage.

        :return str: name of the column that consist of sample identifiers
        """
        return SAMPLE_NAME_ATTR if SAMPLE_NAME_ATTR == self.st_index else self.st_index

    @property
    def sample_table(self):
        """
        Get sample table. If any sample edits were performed,
        it will be re-generated

        :return pandas.DataFrame: a data frame with current samples attributes
        """
        if self[SAMPLE_EDIT_FLAG_KEY]:
            _LOGGER.debug("Generating new sample_table DataFrame")
            self[SAMPLE_EDIT_FLAG_KEY] = False
            new_df = self._get_table_from_samples(index=self.st_index)
            self._sample_table = new_df
            return new_df

        _LOGGER.debug("Returning stashed sample_table DataFrame")
        return self._sample_table

    @property
    def subsample_table(self):
        """
        Get subsample table

        :return pandas.DataFrame: a data frame with subsample attributes
        """
        sdf = self[SUBSAMPLE_DF_KEY]
        if sdf is None:
            return
        index = self.sst_index
        sdf = make_list(sdf, pd.DataFrame)
        for sst in sdf:
            if not all([i in sst.columns for i in index]):
                _LOGGER.info(
                    "Could not set {} index. At least one of the"
                    " requested columns does not exist: {}".format(
                        CFG_SUBSAMPLE_TABLE_KEY, index
                    )
                )
                return sst
            sst.set_index(keys=index, drop=False, inplace=True)
            _LOGGER.info("Setting subsample_table index to: {}".format(index))
            sst.index = sst.index.set_levels([i.astype(str) for i in sst.index.levels])
        return sdf if len(sdf) > 1 else sdf[0]

    @property
    def is_sample_table_large(self):
        return getattr(self, SAMPLE_DF_LARGE, False)

    def _read_sample_data(self):
        """
        Read the sample_table and subsample_table into dataframes
        and store in the object root. The values sourced from the
        project config can be overwritten by the optional arguments

        :param str sample_table: a path to a sample table
        :param List[str] sample_table: a list of paths to sample tables
        """

        def _read_tab(pth):
            """
            Internal read table function

            :param str pth: absolute path to the file to read
            :return pandas.DataFrame: table object
            """
            csv_kwargs = {
                "dtype": str,
                "index_col": False,
                "keep_default_na": False,
                "na_values": [""],
            }
            try:
                return pd.read_csv(pth, sep=infer_delimiter(pth), **csv_kwargs)
            except Exception as e:
                raise SampleTableFileException(
                    f"Could not read table: {pth}. "
                    f"Caught exception: {getattr(e, 'message', repr(e))}"
                )

        no_metadata_msg = "No {} specified"
        if self[SAMPLE_TABLE_FILE_KEY] is not None:
            st = self[SAMPLE_TABLE_FILE_KEY]
        else:
            if CONFIG_KEY not in self:
                _LOGGER.info("No config key in Project, or reading project from dict")
                return
            if CFG_SAMPLE_TABLE_KEY not in self[CONFIG_KEY]:
                _LOGGER.debug("no {} found".format(CFG_SAMPLE_TABLE_KEY))
                return
            st = self[CONFIG_KEY][CFG_SAMPLE_TABLE_KEY]

        if self[SUBSAMPLE_TABLES_FILE_KEY] is not None:
            sst = self[SUBSAMPLE_TABLES_FILE_KEY]
        else:
            if CONFIG_KEY in self and CFG_SUBSAMPLE_TABLE_KEY in self[CONFIG_KEY]:
                sst = make_list(self[CONFIG_KEY][CFG_SUBSAMPLE_TABLE_KEY], str)
            else:
                sst = None

        if st is not None:
            parser_class = select_parser(path=st)
            self[SAMPLE_DF_KEY] = parser_class(path=st).table
            self[SAMPLE_DF_LARGE] = self[SAMPLE_DF_KEY].shape[0] > 1000
        else:
            _LOGGER.warning(no_metadata_msg.format(CFG_SAMPLE_TABLE_KEY))
            self[SAMPLE_DF_KEY] = None
        if sst is not None:
            ssts = []
            for subsample_table in sst:
                parser_class = select_parser(path=subsample_table)
                ssts.append(parser_class(path=subsample_table).table)
            self[SUBSAMPLE_DF_KEY] = ssts
        else:
            _LOGGER.debug(no_metadata_msg.format(CFG_SUBSAMPLE_TABLE_KEY))
            self[SUBSAMPLE_DF_KEY] = None

    @property
    def pep_version(self):
        """
        The declared PEP version string

        It is validated to make sure it is a valid PEP version string

        :raise InvalidConfigFileException: in case of invalid PEP version
        :return str: PEP version string
        """
        req_version_str = ".".join(REQUIRED_VERSION)
        # if no config file was passed (init with sample table csv)
        # then just auto-assign the required version
        if CONFIG_KEY not in self:
            return req_version_str
        # if the pep_version was omitted from the config file
        # then just warn the user and auto assign
        if CONFIG_VERSION_KEY not in self[CONFIG_KEY]:
            _LOGGER.warning(
                f"Config file does not have version key. Defaulting to {req_version_str}"
            )
            return req_version_str

        v_str = self[CONFIG_KEY][CONFIG_VERSION_KEY]
        if not isinstance(v_str, str):
            raise InvalidConfigFileException(f"{CONFIG_VERSION_KEY} must be a string")
        v_bundle = v_str.split(".")
        if len(v_bundle) != 3:
            raise InvalidConfigFileException(
                f"Version string is not tripartite: {v_str}"
            )
        try:
            v_bundle = list(map(int, v_bundle))
        except ValueError:
            raise InvalidConfigFileException(
                f"Version string elements are not coercible to integers: {v_str}"
            )
        if v_bundle[0] < 2:
            raise InvalidConfigFileException(
                f"PEP version is invalid: {v_str}. "
                f"Please use version {req_version_str} or previous versions of peppy package."
            )
        return ".".join(list(map(str, v_bundle)))

    def get_sample(self, sample_name):
        """
        Get an individual sample object from the project.

        Will raise a ValueError if the sample is not found.
        In the case of multiple samples with the same name (which is not
        typically allowed), a warning is raised and the first sample is returned

        :param str sample_name: The name of a sample to retrieve
        :raise ValueError: if there's no sample with the specified name defined
        :return peppy.Sample: The requested Sample object
        """
        samples = self.get_samples([sample_name])
        if len(samples) > 1:
            _LOGGER.warning(
                f"{len(samples)} samples matched the name: {sample_name}. Returning the first one."
            )
        try:
            return samples[0]
        except IndexError:
            raise ValueError(f"Project has no sample named {sample_name}.")

    def get_samples(self, sample_names):
        """
        Returns a list of sample objects given a list of sample names

        :param list sample_names: A list of sample names to retrieve
        :return list[peppy.Sample]: A list of Sample objects
        """
        return [s for s in self.samples if s[self.st_index] in sample_names]


def infer_delimiter(filepath):
    """
    From extension infer delimiter used in a separated values file.

    :param str filepath: path to file about which to make inference
    :return str | NoneType: extension if inference succeeded; else null
    """
    ext = os.path.splitext(filepath)[1][1:].lower()
    return {"txt": "\t", "tsv": "\t", "csv": ","}.get(ext)


def _make_sections_absolute(object, sections, cfg_path):
    for key in sections:
        try:
            relpath = object[key]
        except KeyError:
            _LOGGER.debug(
                "No '{}' section in configuration file: {}".format(key, cfg_path)
            )
            continue
        if relpath is None:
            continue
        _LOGGER.debug("Ensuring absolute path for '{}'".format(relpath))
        # Parsed from YAML, so small space of possible datatypes
        if isinstance(relpath, list):
            absolute = [
                make_abs_via_cfg(maybe_relpath, cfg_path) for maybe_relpath in relpath
            ]
        else:
            absolute = make_abs_via_cfg(relpath, cfg_path)
        _LOGGER.debug("Setting '{}' to '{}'".format(key, absolute))
        object[key] = absolute<|MERGE_RESOLUTION|>--- conflicted
+++ resolved
@@ -703,27 +703,13 @@
 
             attribute_values = []
             for sample in duplicated_samples:
-<<<<<<< HEAD
-                attribute_value_for_sample = Project.safe_getattr(sample, attr)
-=======
                 attribute_value_for_sample = getattr(sample, attr, "")
->>>>>>> 6c29294a
                 attribute_values.append(attribute_value_for_sample)
 
             merged_attributes[attr] = list(flatten(attribute_values))
 
         return merged_attributes
 
-<<<<<<< HEAD
-    @staticmethod
-    def safe_getattr(object: object, attribute: str):
-        try:
-            return getattr(object, attribute)
-        except AttributeError:
-            return ""
-
-=======
->>>>>>> 6c29294a
     def attr_merge(self):
         """
         Merge sample subannotations (from subsample table) with
